{
  "author": "Boaz Leskes <boaz@elastic.co>",
  "contributors": [
    "Spencer Alger <spencer.alger@elastic.co>"
  ],
  "name": "Sense",
  "version": "2.0.0-snapshot",
  "repository": {
    "type": "git",
    "url": "http://github.com/elastic/sense.git"
  },
<<<<<<< HEAD
  "scripts": {
    "build": "grunt build",
    "release": "grunt release",
    "lint": "grunt eslint:source"
  },
  "devDependencies": {
    "eslint": "^1.7.3",
    "eslint-config-airbnb": "^0.1.0",
    "eslint-plugin-react": "^3.6.3",
    "grunt": "^0.4.5",
    "grunt-aws": "^0.6.1",
    "grunt-cli": "^0.1.13",
    "grunt-contrib-clean": "^0.6.0",
    "grunt-contrib-compress": "^0.14.0",
    "grunt-contrib-copy": "^0.8.2",
    "gruntify-eslint": "^1.2.0",
    "jit-grunt": "^0.9.1"
  },
=======
  "license": "SEE LICENSE IN LICENSE.MD",
>>>>>>> 023884ad
  "dependencies": {}
}<|MERGE_RESOLUTION|>--- conflicted
+++ resolved
@@ -9,7 +9,6 @@
     "type": "git",
     "url": "http://github.com/elastic/sense.git"
   },
-<<<<<<< HEAD
   "scripts": {
     "build": "grunt build",
     "release": "grunt release",
@@ -28,8 +27,6 @@
     "gruntify-eslint": "^1.2.0",
     "jit-grunt": "^0.9.1"
   },
-=======
-  "license": "SEE LICENSE IN LICENSE.MD",
->>>>>>> 023884ad
-  "dependencies": {}
+  "dependencies": {},
+  "license": "Apache-2.0",
 }