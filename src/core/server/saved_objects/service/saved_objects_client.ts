--- conflicted
+++ resolved
@@ -160,11 +160,7 @@
  * @public
  */
 export interface SavedObjectAttributes {
-<<<<<<< HEAD
-  [key: string]: SavedObjectAttributes | string | number | boolean | null | undefined;
-=======
   [key: string]: SavedObjectAttribute | SavedObjectAttribute[];
->>>>>>> 3d4a3ce6
 }
 
 /**
