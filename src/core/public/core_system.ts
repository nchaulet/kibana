--- conflicted
+++ resolved
@@ -113,24 +113,14 @@
       this.rootDomElement.appendChild(this.notificationsTargetDomElement);
       this.rootDomElement.appendChild(this.legacyPlatformTargetDomElement);
 
-<<<<<<< HEAD
-      const i18n = this.i18n.start();
-      const notifications = this.notifications.start({ i18n });
-      const injectedMetadata = this.injectedMetadata.start();
-      const fatalErrors = this.fatalErrors.start({ i18n });
-      const http = this.http.start({ fatalErrors });
-      const overlay = this.overlay.start({ i18n });
-      const basePath = this.basePath.start({ injectedMetadata });
-      const uiSettings = this.uiSettings.start({
-=======
       const i18n = this.i18n.setup();
       const notifications = this.notifications.setup({ i18n });
       const injectedMetadata = this.injectedMetadata.setup();
       const fatalErrors = this.fatalErrors.setup({ i18n });
       const http = this.http.setup({ fatalErrors });
+      const overlay = this.overlay.start({ i18n });
       const basePath = this.basePath.setup({ injectedMetadata });
       const uiSettings = this.uiSettings.setup({
->>>>>>> 67acefc2
         notifications,
         http,
         injectedMetadata,
