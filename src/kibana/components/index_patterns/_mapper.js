--- conflicted
+++ resolved
@@ -1,9 +1,5 @@
 define(function (require) {
-<<<<<<< HEAD
   return function MapperService(Private, Promise, es, config) {
-=======
-  return function MapperService(Private, Promise, es, configFile, config) {
->>>>>>> babcf342
     var _ = require('lodash');
     var moment = require('moment');
 
