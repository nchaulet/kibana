--- conflicted
+++ resolved
@@ -336,12 +336,7 @@
     it('should get hotlink', async () => {
       const fileLayers = await serviceSettings.getFileLayers();
       const hotlink = await serviceSettings.getEMSHotLink(fileLayers[0]);
-<<<<<<< HEAD
-      expect(hotlink).to.eql('?locale=en#file/world_countries');//url host undefined because emsLandingPageUrl is set at kibana-load
-
-=======
       expect(hotlink).to.eql('?locale=en#file/world_countries'); //url host undefined becuase emsLandingPageUrl is set at kibana-load
->>>>>>> 47830c75
     });
   });
 });