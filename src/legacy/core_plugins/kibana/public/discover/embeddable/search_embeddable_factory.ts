/*
 * Licensed to Elasticsearch B.V. under one or more contributor
 * license agreements. See the NOTICE file distributed with
 * this work for additional information regarding copyright
 * ownership. Elasticsearch B.V. licenses this file to you under
 * the Apache License, Version 2.0 (the "License"); you may
 * not use this file except in compliance with the License.
 * You may obtain a copy of the License at
 *
 *    http://www.apache.org/licenses/LICENSE-2.0
 *
 * Unless required by applicable law or agreed to in writing,
 * software distributed under the License is distributed on an
 * "AS IS" BASIS, WITHOUT WARRANTIES OR CONDITIONS OF ANY
 * KIND, either express or implied.  See the License for the
 * specific language governing permissions and limitations
 * under the License.
 */

import { uiCapabilities } from 'ui/capabilities';
import 'ui/doc_table';
<<<<<<< HEAD
=======

import { i18n } from '@kbn/i18n';
>>>>>>> e939adda
import { EmbeddableFactory } from 'ui/embeddable';
import {
  EmbeddableInstanceConfiguration,
  OnEmbeddableStateChanged,
} from 'ui/embeddable/embeddable_factory';
import { SavedSearchLoader } from '../types';
import { SearchEmbeddable } from './search_embeddable';

export class SearchEmbeddableFactory extends EmbeddableFactory {
  constructor(
    private $compile: ng.ICompileService,
    private $rootScope: ng.IRootScopeService,
    private searchLoader: SavedSearchLoader
  ) {
    super({
      name: 'search',
      savedObjectMetaData: {
        name: i18n.translate('kbn.discover.savedSearch.savedObjectName', {
          defaultMessage: 'Saved search',
        }),
        type: 'search',
        getIconForSavedObject: () => 'search',
      },
    });
  }

  public getEditPath(panelId: string) {
    return this.searchLoader.urlFor(panelId);
  }

  /**
   *
   * @param {Object} panelMetadata. Currently just passing in panelState but it's more than we need, so we should
   * decouple this to only include data given to us from the embeddable when it's added to the dashboard. Generally
   * will be just the object id, but could be anything depending on the plugin.
   * @param onEmbeddableStateChanged
   * @return {Promise.<Embeddable>}
   */
  public create(
    { id }: EmbeddableInstanceConfiguration,
    onEmbeddableStateChanged: OnEmbeddableStateChanged
  ) {
    const editUrl = this.getEditPath(id);
    const editable = uiCapabilities.discover.save as boolean;

    // can't change this to be async / awayt, because an Anglular promise is expected to be returned.
    return this.searchLoader.get(id).then(savedObject => {
      return new SearchEmbeddable({
        onEmbeddableStateChanged,
        savedSearch: savedObject,
        editUrl,
        editable,
        $rootScope: this.$rootScope,
        $compile: this.$compile,
      });
    });
  }
}<|MERGE_RESOLUTION|>--- conflicted
+++ resolved
@@ -19,11 +19,8 @@
 
 import { uiCapabilities } from 'ui/capabilities';
 import 'ui/doc_table';
-<<<<<<< HEAD
-=======
 
 import { i18n } from '@kbn/i18n';
->>>>>>> e939adda
 import { EmbeddableFactory } from 'ui/embeddable';
 import {
   EmbeddableInstanceConfiguration,
