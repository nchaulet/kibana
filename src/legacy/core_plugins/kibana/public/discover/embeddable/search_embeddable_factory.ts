/*
 * Licensed to Elasticsearch B.V. under one or more contributor
 * license agreements. See the NOTICE file distributed with
 * this work for additional information regarding copyright
 * ownership. Elasticsearch B.V. licenses this file to you under
 * the Apache License, Version 2.0 (the "License"); you may
 * not use this file except in compliance with the License.
 * You may obtain a copy of the License at
 *
 *    http://www.apache.org/licenses/LICENSE-2.0
 *
 * Unless required by applicable law or agreed to in writing,
 * software distributed under the License is distributed on an
 * "AS IS" BASIS, WITHOUT WARRANTIES OR CONDITIONS OF ANY
 * KIND, either express or implied.  See the License for the
 * specific language governing permissions and limitations
 * under the License.
 */

<<<<<<< HEAD
import { uiCapabilities } from 'ui/capabilities';
import 'ui/doc_table';
=======
import '../doc_table';
>>>>>>> 7a8301e4

import { i18n } from '@kbn/i18n';
import { EmbeddableFactory } from 'ui/embeddable';
import {
  EmbeddableInstanceConfiguration,
  OnEmbeddableStateChanged,
} from 'ui/embeddable/embeddable_factory';
import { SavedSearchLoader } from '../types';
import { SearchEmbeddable } from './search_embeddable';

export class SearchEmbeddableFactory extends EmbeddableFactory {
  constructor(
    private $compile: ng.ICompileService,
    private $rootScope: ng.IRootScopeService,
    private searchLoader: SavedSearchLoader
  ) {
    super({
      name: 'search',
      savedObjectMetaData: {
        name: i18n.translate('kbn.discover.savedSearch.savedObjectName', {
          defaultMessage: 'Saved search',
        }),
        type: 'search',
        getIconForSavedObject: () => 'search',
      },
    });
  }

  public getEditPath(panelId: string) {
    return this.searchLoader.urlFor(panelId);
  }

  /**
   *
   * @param {Object} panelMetadata. Currently just passing in panelState but it's more than we need, so we should
   * decouple this to only include data given to us from the embeddable when it's added to the dashboard. Generally
   * will be just the object id, but could be anything depending on the plugin.
   * @param onEmbeddableStateChanged
   * @return {Promise.<Embeddable>}
   */
  public create(
    { id }: EmbeddableInstanceConfiguration,
    onEmbeddableStateChanged: OnEmbeddableStateChanged
  ) {
    const editUrl = this.getEditPath(id);
    const editable = uiCapabilities.discover.save as boolean;

    // can't change this to be async / awayt, because an Anglular promise is expected to be returned.
    return this.searchLoader.get(id).then(savedObject => {
      return new SearchEmbeddable({
        onEmbeddableStateChanged,
        savedSearch: savedObject,
        editUrl,
        editable,
        $rootScope: this.$rootScope,
        $compile: this.$compile,
      });
    });
  }
}<|MERGE_RESOLUTION|>--- conflicted
+++ resolved
@@ -17,13 +17,8 @@
  * under the License.
  */
 
-<<<<<<< HEAD
+import '../doc_table';
 import { uiCapabilities } from 'ui/capabilities';
-import 'ui/doc_table';
-=======
-import '../doc_table';
->>>>>>> 7a8301e4
-
 import { i18n } from '@kbn/i18n';
 import { EmbeddableFactory } from 'ui/embeddable';
 import {
