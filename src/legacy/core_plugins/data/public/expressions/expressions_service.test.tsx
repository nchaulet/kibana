--- conflicted
+++ resolved
@@ -110,39 +110,6 @@
       expect(response).toBe(expressionResult);
     });
 
-<<<<<<< HEAD
-    it('should call on render failure if the response is not valid', async () => {
-      const errorResult = { type: 'error', error: {} };
-      interpretAstMock.mockReturnValue(Promise.resolve(errorResult));
-      const renderFailureSpy = jest.fn();
-      const response = await api.run(testAst, {
-        element: document.createElement('div'),
-        onRenderFailure: renderFailureSpy,
-      });
-      expect(renderFailureSpy).toHaveBeenCalledWith(errorResult);
-      expect(response).toBe(response);
-    });
-
-    it('should call on render failure if the renderer is not known', async () => {
-      const errorResult = { type: 'render', as: 'unknown_id' };
-      interpretAstMock.mockReturnValue(Promise.resolve(errorResult));
-      const renderFailureSpy = jest.fn();
-      const response = await api.run(testAst, {
-        element: document.createElement('div'),
-        onRenderFailure: renderFailureSpy,
-      });
-      expect(renderFailureSpy).toHaveBeenCalledWith(errorResult);
-      expect(response).toBe(response);
-    });
-
-    it('should not call on render failure if the runner does not render', async () => {
-      const errorResult = { type: 'error', error: {} };
-      interpretAstMock.mockReturnValue(Promise.resolve(errorResult));
-      const renderFailureSpy = jest.fn();
-      const response = await api.run(testAst, { onRenderFailure: renderFailureSpy });
-      expect(renderFailureSpy).not.toHaveBeenCalled();
-      expect(response).toBe(response);
-=======
     it('should reject the promise if the response is not renderable but an element is passed', async () => {
       const unexpectedResult = { type: 'datatable', value: {} };
       interpretAstMock.mockReturnValue(Promise.resolve(unexpectedResult));
@@ -177,7 +144,6 @@
 
     it('should reject the promise if there are syntax errors', async () => {
       expect(api.run('|||', {})).rejects.toBeInstanceOf(Error);
->>>>>>> ea9721ad
     });
 
     it('should call the render function with the result and element', async () => {
