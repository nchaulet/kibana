import _ from 'lodash';
import { statSync } from 'fs';
import { isWorker } from 'cluster';
import { resolve } from 'path';

import { fromRoot } from '../../utils';
import { getConfig } from '../../server/path';
<<<<<<< HEAD
import Config from '../../server/config/config';
import { transformDeprecations } from '../../server/config/transform_deprecations';
import readYamlConfig from './read_yaml_config';
=======
import { readYamlConfig } from './read_yaml_config';
import { readKeystore } from './read_keystore';
>>>>>>> 8a79f25b

import { DEV_SSL_CERT_PATH, DEV_SSL_KEY_PATH } from '../dev_ssl';

let canCluster;
try {
  require.resolve('../cluster/cluster_manager');
  canCluster = true;
} catch (e) {
  canCluster = false;
}

const pathCollector = function () {
  const paths = [];
  return function (path) {
    paths.push(resolve(process.cwd(), path));
    return paths;
  };
};

const configPathCollector = pathCollector();
const pluginDirCollector = pathCollector();
const pluginPathCollector = pathCollector();

function readServerSettings(opts, extraCliOptions) {
  const settings = readYamlConfig(opts.config);
  const set = _.partial(_.set, settings);
  const get = _.partial(_.get, settings);
  const has = _.partial(_.has, settings);
  const merge = _.partial(_.merge, settings);

  if (opts.dev) {
    set('env', 'development');
    set('optimize.lazy', true);

    if (opts.ssl) {
      set('server.ssl.enabled', true);
    }

    if (opts.ssl && !has('server.ssl.certificate') && !has('server.ssl.key')) {
      set('server.ssl.certificate', DEV_SSL_CERT_PATH);
      set('server.ssl.key', DEV_SSL_KEY_PATH);
    }
  }

  if (opts.elasticsearch) set('elasticsearch.url', opts.elasticsearch);
  if (opts.port) set('server.port', opts.port);
  if (opts.host) set('server.host', opts.host);
  if (opts.quiet) set('logging.quiet', true);
  if (opts.silent) set('logging.silent', true);
  if (opts.verbose) set('logging.verbose', true);
  if (opts.logFile) set('logging.dest', opts.logFile);

  set('plugins.scanDirs', _.compact([].concat(
    get('plugins.scanDirs'),
    opts.pluginDir
  )));

  set('plugins.paths', _.compact([].concat(
    get('plugins.paths'),
    opts.pluginPath
  )));

  merge(readKeystore());
  merge(extraCliOptions);

  return settings;
}

export default function (program) {
  const command = program.command('serve');

  command
    .description('Run the kibana server')
    .collectUnknownOptions()
    .option('-e, --elasticsearch <uri>', 'Elasticsearch instance')
    .option(
      '-c, --config <path>',
      'Path to the config file, can be changed with the CONFIG_PATH environment variable as well. ' +
    'Use multiple --config args to include multiple config files.',
      configPathCollector,
      [ getConfig() ]
    )
    .option('-p, --port <port>', 'The port to bind to', parseInt)
    .option('-q, --quiet', 'Prevent all logging except errors')
    .option('-Q, --silent', 'Prevent all logging')
    .option('--verbose', 'Turns on verbose logging')
    .option('-H, --host <host>', 'The host to bind to')
    .option('-l, --log-file <path>', 'The file to log to')
    .option(
      '--plugin-dir <path>',
      'A path to scan for plugins, this can be specified multiple ' +
    'times to specify multiple directories',
      pluginDirCollector,
      [
        fromRoot('plugins'),
        fromRoot('src/core_plugins')
      ]
    )
    .option(
      '--plugin-path <path>',
      'A path to a plugin which should be included by the server, ' +
    'this can be specified multiple times to specify multiple paths',
      pluginPathCollector,
      []
    )
    .option('--plugins <path>', 'an alias for --plugin-dir', pluginDirCollector);

  if (canCluster) {
    command
      .option('--dev', 'Run the server with development mode defaults')
      .option('--ssl', 'Run the dev server using HTTPS')
      .option('--no-base-path', 'Don\'t put a proxy in front of the dev server, which adds a random basePath')
      .option('--no-watch', 'Prevents automatic restarts of the server in --dev mode');
  }

  command
    .action(async function (opts) {
      if (opts.dev) {
        try {
          const kbnDevConfig = fromRoot('config/kibana.dev.yml');
          if (statSync(kbnDevConfig).isFile()) {
            opts.config.push(kbnDevConfig);
          }
        } catch (err) {
        // ignore, kibana.dev.yml does not exist
        }
      }

      const getCurrentSettings = () => readServerSettings(opts, this.getUnknownOptions());
      const settings = getCurrentSettings();

      if (canCluster && opts.dev && !isWorker) {
      // stop processing the action and handoff to cluster manager
        const ClusterManager = require('../cluster/cluster_manager');
        new ClusterManager(opts, settings);
        return;
      }

      let kbnServer = {};
      const KbnServer = require('../../server/kbn_server');
      try {
        kbnServer = new KbnServer(settings);
        await kbnServer.ready();
      } catch (error) {
        const { server } = kbnServer;

        switch (error.code) {
          case 'EADDRINUSE':
            logFatal(`Port ${error.port} is already in use. Another instance of Kibana may be running!`, server);
            break;

          case 'InvalidConfig':
            logFatal(error.message, server);
            break;

          default:
            logFatal(error, server);
            break;
        }

        kbnServer.close();
        const exitCode = error.processExitCode == null ? 1 : error.processExitCode;
        // eslint-disable-next-line no-process-exit
        process.exit(exitCode);
      }

      process.on('SIGHUP', function reloadConfig() {
        const settings = getCurrentSettings();
        kbnServer.server.log(['info', 'config'], 'Reloading logging configuration due to SIGHUP.');
        kbnServer.applyLoggingConfiguration(settings);
        kbnServer.server.log(['info', 'config'], 'Reloaded logging configuration due to SIGHUP.');
      });

<<<<<<< HEAD
    process.on('SIGHUP', function reloadConfig() {
      const settings = transformDeprecations(getCurrentSettings());
      const config = new Config(kbnServer.config.getSchema(), settings);

      kbnServer.server.log(['info', 'config'], 'Reloading logging configuration due to SIGHUP.');
      kbnServer.applyLoggingConfiguration(config);
      kbnServer.server.log(['info', 'config'], 'Reloaded logging configuration due to SIGHUP.');

      // If new platform config subscription is active, let's notify it with the updated config.
      if (kbnServer.newPlatform) {
        kbnServer.newPlatform.updateConfig(config);
      }
=======
      return kbnServer;
>>>>>>> 8a79f25b
    });
}

function logFatal(message, server) {
  if (server) {
    server.log(['fatal'], message);
  } else {
    console.error('FATAL', message);
  }
}<|MERGE_RESOLUTION|>--- conflicted
+++ resolved
@@ -5,14 +5,9 @@
 
 import { fromRoot } from '../../utils';
 import { getConfig } from '../../server/path';
-<<<<<<< HEAD
 import Config from '../../server/config/config';
-import { transformDeprecations } from '../../server/config/transform_deprecations';
-import readYamlConfig from './read_yaml_config';
-=======
 import { readYamlConfig } from './read_yaml_config';
 import { readKeystore } from './read_keystore';
->>>>>>> 8a79f25b
 
 import { DEV_SSL_CERT_PATH, DEV_SSL_KEY_PATH } from '../dev_ssl';
 
@@ -180,28 +175,20 @@
       }
 
       process.on('SIGHUP', function reloadConfig() {
-        const settings = getCurrentSettings();
+        const settings = transformDeprecations(getCurrentSettings());
+        const config = new Config(kbnServer.config.getSchema(), settings);
+
         kbnServer.server.log(['info', 'config'], 'Reloading logging configuration due to SIGHUP.');
-        kbnServer.applyLoggingConfiguration(settings);
+        kbnServer.applyLoggingConfiguration(config);
         kbnServer.server.log(['info', 'config'], 'Reloaded logging configuration due to SIGHUP.');
+
+        // If new platform config subscription is active, let's notify it with the updated config.
+        if (kbnServer.newPlatform) {
+          kbnServer.newPlatform.updateConfig(config);
+        }
       });
 
-<<<<<<< HEAD
-    process.on('SIGHUP', function reloadConfig() {
-      const settings = transformDeprecations(getCurrentSettings());
-      const config = new Config(kbnServer.config.getSchema(), settings);
-
-      kbnServer.server.log(['info', 'config'], 'Reloading logging configuration due to SIGHUP.');
-      kbnServer.applyLoggingConfiguration(config);
-      kbnServer.server.log(['info', 'config'], 'Reloaded logging configuration due to SIGHUP.');
-
-      // If new platform config subscription is active, let's notify it with the updated config.
-      if (kbnServer.newPlatform) {
-        kbnServer.newPlatform.updateConfig(config);
-      }
-=======
       return kbnServer;
->>>>>>> 8a79f25b
     });
 }
 
