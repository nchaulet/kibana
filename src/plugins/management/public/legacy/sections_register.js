/*
 * Licensed to Elasticsearch B.V. under one or more contributor
 * license agreements. See the NOTICE file distributed with
 * this work for additional information regarding copyright
 * ownership. Elasticsearch B.V. licenses this file to you under
 * the Apache License, Version 2.0 (the "License"); you may
 * not use this file except in compliance with the License.
 * You may obtain a copy of the License at
 *
 *    http://www.apache.org/licenses/LICENSE-2.0
 *
 * Unless required by applicable law or agreed to in writing,
 * software distributed under the License is distributed on an
 * "AS IS" BASIS, WITHOUT WARRANTIES OR CONDITIONS OF ANY
 * KIND, either express or implied.  See the License for the
 * specific language governing permissions and limitations
 * under the License.
 */

import { LegacyManagementSection } from './section';
import { i18n } from '@kbn/i18n';

export class LegacyManagementAdapter {
  main = undefined;
  init = capabilities => {
    this.main = new LegacyManagementSection(
      'management',
      {
        display: i18n.translate('management.displayName', {
          defaultMessage: 'Management',
        }),
      },
      capabilities
    );

    this.main.register('data', {
      display: i18n.translate('management.connectDataDisplayName', {
        defaultMessage: 'Connect Data',
      }),
      order: 0,
    });

    this.main.register('elasticsearch', {
      display: 'Elasticsearch',
      order: 20,
      icon: 'logoElasticsearch',
    });

    this.main.register('kibana', {
      display: 'Kibana',
      order: 30,
      icon: 'logoKibana',
    });

<<<<<<< HEAD
  main.register('ingest', {
    display: i18n.translate('management.dataIngestionDisplayName', {
      defaultMessage: 'Data Ingestion',
    }),
    order: 30,
    icon: 'logoBeats',
  });

  main.register('logstash', {
    display: 'Logstash',
    order: 40,
    icon: 'logoLogstash',
  });
=======
    this.main.register('logstash', {
      display: 'Logstash',
      order: 30,
      icon: 'logoLogstash',
    });
>>>>>>> dfac5d89

    return this.main;
  };
  getManagement = () => this.main;
}<|MERGE_RESOLUTION|>--- conflicted
+++ resolved
@@ -52,27 +52,19 @@
       icon: 'logoKibana',
     });
 
-<<<<<<< HEAD
-  main.register('ingest', {
-    display: i18n.translate('management.dataIngestionDisplayName', {
-      defaultMessage: 'Data Ingestion',
-    }),
-    order: 30,
-    icon: 'logoBeats',
-  });
+    this.main.register('ingest', {
+      display: i18n.translate('management.dataIngestionDisplayName', {
+        defaultMessage: 'Data Ingestion',
+      }),
+      order: 30,
+      icon: 'logoBeats',
+    });
 
-  main.register('logstash', {
-    display: 'Logstash',
-    order: 40,
-    icon: 'logoLogstash',
-  });
-=======
     this.main.register('logstash', {
       display: 'Logstash',
       order: 30,
       icon: 'logoLogstash',
     });
->>>>>>> dfac5d89
 
     return this.main;
   };
