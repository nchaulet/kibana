--- conflicted
+++ resolved
@@ -176,16 +176,12 @@
 
               </header>
 
-<<<<<<< HEAD
               <visualize
                 ng-if="vis && rows.length != 0"
                 vis="vis"
                 es-resp="mergedEsResp"
                 search-source="searchSource">
               </visualize>
-=======
-              <visualize ng-if="vis && rows.length != 0" vis="vis" ui-state="uiState" es-resp="mergedEsResp" search-source="searchSource"></visualize>
->>>>>>> 5eff4666
             </div>
 
             <div class="discover-table" fixed-scroll>
