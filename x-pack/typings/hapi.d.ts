/*
 * Copyright Elasticsearch B.V. and/or licensed to Elasticsearch B.V. under one
 * or more contributor license agreements. Licensed under the Elastic License;
 * you may not use this file except in compliance with the Elastic License.
 */

import 'hapi';

import { CloudPlugin } from '../plugins/cloud';
<<<<<<< HEAD
=======
import { EncryptedSavedObjectsPlugin } from '../plugins/encrypted_saved_objects';
import { SecurityPlugin } from '../plugins/security';
>>>>>>> 3efaf756
import { XPackMainPlugin } from '../plugins/xpack_main/xpack_main';
import { SecurityPlugin } from '../plugins/security';

declare module 'hapi' {
  interface PluginProperties {
    cloud?: CloudPlugin;
    xpack_main: XPackMainPlugin;
    security?: SecurityPlugin;
    encrypted_saved_objects?: EncryptedSavedObjectsPlugin;
  }
}<|MERGE_RESOLUTION|>--- conflicted
+++ resolved
@@ -7,11 +7,7 @@
 import 'hapi';
 
 import { CloudPlugin } from '../plugins/cloud';
-<<<<<<< HEAD
-=======
 import { EncryptedSavedObjectsPlugin } from '../plugins/encrypted_saved_objects';
-import { SecurityPlugin } from '../plugins/security';
->>>>>>> 3efaf756
 import { XPackMainPlugin } from '../plugins/xpack_main/xpack_main';
 import { SecurityPlugin } from '../plugins/security';
 
