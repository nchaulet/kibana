--- conflicted
+++ resolved
@@ -27,20 +27,12 @@
       await esArchiver.unload('maps/kibana');
     });
 
-<<<<<<< HEAD
-    loadTestFile(require.resolve('./saved_object_management'));
-    loadTestFile(require.resolve('./sample_data'));
-    loadTestFile(require.resolve('./es_search_source'));
-    loadTestFile(require.resolve('./es_geo_grid_source'));
-    loadTestFile(require.resolve('./joins'));
-    loadTestFile(require.resolve('./layer_errors'));
-    loadTestFile(require.resolve('./feature_controls/maps_security'));
-    loadTestFile(require.resolve('./feature_controls/maps_spaces'));
-=======
     describe('', function () {
       this.tags('ciGroup7');
       loadTestFile(require.resolve('./saved_object_management'));
       loadTestFile(require.resolve('./sample_data'));
+      loadTestFile(require.resolve('./feature_controls/maps_security'));
+      loadTestFile(require.resolve('./feature_controls/maps_spaces'));
     });
 
     describe('', function () {
@@ -50,6 +42,5 @@
       loadTestFile(require.resolve('./joins'));
       loadTestFile(require.resolve('./layer_errors'));
     });
->>>>>>> 23830e22
   });
 }