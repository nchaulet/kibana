/*
 * Copyright Elasticsearch B.V. and/or licensed to Elasticsearch B.V. under one
 * or more contributor license agreements. Licensed under the Elastic License
 * 2.0; you may not use this file except in compliance with the Elastic License
 * 2.0.
 */

import { omit, sortBy } from 'lodash';
import expect from '@kbn/expect';
import { PackagePolicy } from '@kbn/fleet-plugin/common';

export const getTestSyntheticsPolicy = (
  name: string,
  id: string,
  locationName?: string
): PackagePolicy => ({
  id: '2bfd7da0-22ed-11ed-8c6b-09a2d21dfbc3-27337270-22ed-11ed-8c6b-09a2d21dfbc3-default',
  version: 'WzE2MjYsMV0=',
  name: 'test-monitor-name-Test private location 0-default',
  namespace: 'default',
  package: { name: 'synthetics', title: 'Elastic Synthetics', version: '0.10.2' },
  enabled: true,
<<<<<<< HEAD
  policy_id: '5347cd10-0368-11ed-8df7-a7424c6f5167',
=======
  policy_id: '27337270-22ed-11ed-8c6b-09a2d21dfbc3',
  output_id: '',
>>>>>>> 4c76f276
  inputs: [
    {
      type: 'synthetics/http',
      policy_template: 'synthetics',
      enabled: true,
      streams: [
        {
          enabled: true,
          data_stream: { type: 'synthetics', dataset: 'http' },
          vars: {
            __ui: {
              value:
                '{"is_tls_enabled":false,"is_zip_url_tls_enabled":false,"script_source":{"is_generated_script":false,"file_name":"test-file.name"}}',
              type: 'yaml',
            },
            enabled: { value: true, type: 'bool' },
            type: { value: 'http', type: 'text' },
            name: { value: name, type: 'text' },
            schedule: { value: '"@every 5m"', type: 'text' },
            urls: { value: 'https://nextjs-test-synthetics.vercel.app/api/users', type: 'text' },
            'service.name': { value: '', type: 'text' },
            timeout: { value: '3ms', type: 'text' },
            max_redirects: { value: '3', type: 'integer' },
            proxy_url: { value: 'http://proxy.com', type: 'text' },
            tags: { value: '["tag1","tag2"]', type: 'yaml' },
            username: { value: 'test-username', type: 'text' },
            password: { value: 'test', type: 'password' },
            'response.include_headers': { value: true, type: 'bool' },
            'response.include_body': { value: 'never', type: 'text' },
            'check.request.method': { value: '', type: 'text' },
            'check.request.headers': {
              value: '{"sampleHeader":"sampleHeaderValue"}',
              type: 'yaml',
            },
            'check.request.body': { value: '"testValue"', type: 'yaml' },
            'check.response.status': { value: '["200","201"]', type: 'yaml' },
            'check.response.headers': { value: null, type: 'yaml' },
            'check.response.body.positive': { value: null, type: 'yaml' },
            'check.response.body.negative': { value: null, type: 'yaml' },
            'ssl.certificate_authorities': { value: '"t.string"', type: 'yaml' },
            'ssl.certificate': { value: '"t.string"', type: 'yaml' },
            'ssl.key': { value: '"t.string"', type: 'yaml' },
            'ssl.key_passphrase': { value: 't.string', type: 'text' },
            'ssl.verification_mode': { value: 'certificate', type: 'text' },
            'ssl.supported_protocols': { value: '["TLSv1.1","TLSv1.2"]', type: 'yaml' },
            location_name: { value: locationName || 'Test private location 0', type: 'text' },
            id: { value: id, type: 'text' },
            config_id: { value: id, type: 'text' },
            run_once: { value: false, type: 'bool' },
            origin: { value: 'ui', type: 'text' },
          },
          id: 'synthetics/http-http-2bfd7da0-22ed-11ed-8c6b-09a2d21dfbc3-27337270-22ed-11ed-8c6b-09a2d21dfbc3-default',
          compiled_stream: {
            __ui: {
              is_tls_enabled: false,
              is_zip_url_tls_enabled: false,
              script_source: { is_generated_script: false, file_name: 'test-file.name' },
            },
            type: 'http',
            name,
            id,
            origin: 'ui',
            enabled: true,
            urls: 'https://nextjs-test-synthetics.vercel.app/api/users',
            schedule: '@every 5m',
            timeout: '3ms',
            max_redirects: 3,
            proxy_url: 'http://proxy.com',
            tags: ['tag1', 'tag2'],
            username: 'test-username',
            password: 'test',
            'response.include_headers': true,
            'response.include_body': 'never',
            'check.request.method': null,
            'check.request.headers': { sampleHeader: 'sampleHeaderValue' },
            'check.request.body': 'testValue',
            'check.response.status': ['200', '201'],
            'ssl.certificate': 't.string',
            'ssl.certificate_authorities': 't.string',
            'ssl.key': 't.string',
            'ssl.key_passphrase': 't.string',
            'ssl.verification_mode': 'certificate',
            'ssl.supported_protocols': ['TLSv1.1', 'TLSv1.2'],
            processors: [
              {
                add_observer_metadata: { geo: { name: locationName || 'Test private location 0' } },
              },
              {
                add_fields: {
                  target: '',
                  fields: {
                    'monitor.fleet_managed': true,
                    config_id: id,
                  },
                },
              },
            ],
          },
        },
      ],
    },
    {
      type: 'synthetics/tcp',
      policy_template: 'synthetics',
      enabled: false,
      streams: [
        {
          enabled: false,
          data_stream: { type: 'synthetics', dataset: 'tcp' },
          vars: {
            __ui: { type: 'yaml' },
            enabled: { value: true, type: 'bool' },
            type: { value: 'tcp', type: 'text' },
            name: { type: 'text' },
            schedule: { value: '"@every 3m"', type: 'text' },
            hosts: { type: 'text' },
            'service.name': { type: 'text' },
            timeout: { type: 'text' },
            proxy_url: { type: 'text' },
            proxy_use_local_resolver: { value: false, type: 'bool' },
            tags: { type: 'yaml' },
            'check.send': { type: 'text' },
            'check.receive': { type: 'text' },
            'ssl.certificate_authorities': { type: 'yaml' },
            'ssl.certificate': { type: 'yaml' },
            'ssl.key': { type: 'yaml' },
            'ssl.key_passphrase': { type: 'text' },
            'ssl.verification_mode': { type: 'text' },
            'ssl.supported_protocols': { type: 'yaml' },
            location_name: { value: 'Fleet managed', type: 'text' },
            id: { type: 'text' },
            config_id: { type: 'text' },
            run_once: { value: false, type: 'bool' },
            origin: { type: 'text' },
          },
          id: 'synthetics/tcp-tcp-2bfd7da0-22ed-11ed-8c6b-09a2d21dfbc3-27337270-22ed-11ed-8c6b-09a2d21dfbc3-default',
        },
      ],
    },
    {
      type: 'synthetics/icmp',
      policy_template: 'synthetics',
      enabled: false,
      streams: [
        {
          enabled: false,
          data_stream: { type: 'synthetics', dataset: 'icmp' },
          vars: {
            __ui: { type: 'yaml' },
            enabled: { value: true, type: 'bool' },
            type: { value: 'icmp', type: 'text' },
            name: { type: 'text' },
            schedule: { value: '"@every 3m"', type: 'text' },
            wait: { value: '1s', type: 'text' },
            hosts: { type: 'text' },
            'service.name': { type: 'text' },
            timeout: { type: 'text' },
            tags: { type: 'yaml' },
            location_name: { value: 'Fleet managed', type: 'text' },
            id: { type: 'text' },
            config_id: { type: 'text' },
            run_once: { value: false, type: 'bool' },
            origin: { type: 'text' },
          },
          id: 'synthetics/icmp-icmp-2bfd7da0-22ed-11ed-8c6b-09a2d21dfbc3-27337270-22ed-11ed-8c6b-09a2d21dfbc3-default',
        },
      ],
    },
    {
      type: 'synthetics/browser',
      policy_template: 'synthetics',
      enabled: false,
      streams: [
        {
          enabled: true,
          data_stream: { type: 'synthetics', dataset: 'browser' },
          vars: {
            __ui: { type: 'yaml' },
            enabled: { value: true, type: 'bool' },
            type: { value: 'browser', type: 'text' },
            name: { type: 'text' },
            schedule: { value: '"@every 3m"', type: 'text' },
            'service.name': { type: 'text' },
            timeout: { type: 'text' },
            tags: { type: 'yaml' },
            'source.zip_url.url': { type: 'text' },
            'source.zip_url.username': { type: 'text' },
            'source.zip_url.folder': { type: 'text' },
            'source.zip_url.password': { type: 'password' },
            'source.inline.script': { type: 'yaml' },
            'source.project.content': { type: 'text' },
            params: { type: 'yaml' },
            playwright_options: { type: 'yaml' },
            screenshots: { type: 'text' },
            synthetics_args: { type: 'text' },
            ignore_https_errors: { type: 'bool' },
            'throttling.config': { type: 'text' },
            'filter_journeys.tags': { type: 'yaml' },
            'filter_journeys.match': { type: 'text' },
            'source.zip_url.ssl.certificate_authorities': { type: 'yaml' },
            'source.zip_url.ssl.certificate': { type: 'yaml' },
            'source.zip_url.ssl.key': { type: 'yaml' },
            'source.zip_url.ssl.key_passphrase': { type: 'text' },
            'source.zip_url.ssl.verification_mode': { type: 'text' },
            'source.zip_url.ssl.supported_protocols': { type: 'yaml' },
            'source.zip_url.proxy_url': { type: 'text' },
            location_name: { value: 'Fleet managed', type: 'text' },
            id: { type: 'text' },
            config_id: { type: 'text' },
            run_once: { value: false, type: 'bool' },
            origin: { type: 'text' },
            'monitor.project.id': { type: 'text' },
            'monitor.project.name': { type: 'text' },
          },
          id: 'synthetics/browser-browser-2bfd7da0-22ed-11ed-8c6b-09a2d21dfbc3-27337270-22ed-11ed-8c6b-09a2d21dfbc3-default',
          compiled_stream: {
            __ui: null,
            type: 'browser',
            name: null,
            enabled: true,
            schedule: '@every 3m',
            timeout: null,
            throttling: null,
            processors: [
              { add_observer_metadata: { geo: { name: 'Fleet managed' } } },
              { add_fields: { target: '', fields: { 'monitor.fleet_managed': true } } },
            ],
          },
        },
        {
          enabled: true,
          data_stream: { type: 'synthetics', dataset: 'browser.network' },
          id: 'synthetics/browser-browser.network-2bfd7da0-22ed-11ed-8c6b-09a2d21dfbc3-27337270-22ed-11ed-8c6b-09a2d21dfbc3-default',
          compiled_stream: {
            processors: [
              { add_observer_metadata: { geo: { name: 'Fleet managed' } } },
              { add_fields: { target: '', fields: { 'monitor.fleet_managed': true } } },
            ],
          },
        },
        {
          enabled: true,
          data_stream: { type: 'synthetics', dataset: 'browser.screenshot' },
          id: 'synthetics/browser-browser.screenshot-2bfd7da0-22ed-11ed-8c6b-09a2d21dfbc3-27337270-22ed-11ed-8c6b-09a2d21dfbc3-default',
          compiled_stream: {
            processors: [
              { add_observer_metadata: { geo: { name: 'Fleet managed' } } },
              { add_fields: { target: '', fields: { 'monitor.fleet_managed': true } } },
            ],
          },
        },
      ],
    },
  ],
  is_managed: true,
  revision: 1,
  created_at: '2022-08-23T14:09:17.176Z',
  created_by: 'system',
  updated_at: '2022-08-23T14:09:17.176Z',
  updated_by: 'system',
});

export const getTestProjectSyntheticsPolicy = (
  {
    name,
    inputs = {},
    configId,
    id,
  }: {
    name?: string;
    inputs: Record<string, { value: string | boolean; type: string }>;
    configId: string;
    id: string;
  } = {
    name: 'check if title is present-Test private location 0',
    inputs: {},
    configId: '',
    id: '',
  }
): PackagePolicy => ({
  id: '4b6abc6c-118b-4d93-a489-1135500d09f1-test-suite-default-d70a46e0-22ea-11ed-8c6b-09a2d21dfbc3',
  version: 'WzEzMDksMV0=',
  name: '4b6abc6c-118b-4d93-a489-1135500d09f1-test-suite-default-Test private location 0',
  namespace: 'default',
  package: { name: 'synthetics', title: 'Elastic Synthetics', version: '0.10.2' },
  enabled: true,
<<<<<<< HEAD
  policy_id: '46034710-0ba6-11ed-ba04-5f123b9faa8b',
=======
  policy_id: 'd70a46e0-22ea-11ed-8c6b-09a2d21dfbc3',
  output_id: '',
>>>>>>> 4c76f276
  inputs: [
    {
      type: 'synthetics/http',
      policy_template: 'synthetics',
      enabled: false,
      streams: [
        {
          enabled: false,
          data_stream: { type: 'synthetics', dataset: 'http' },
          vars: {
            __ui: { type: 'yaml' },
            enabled: { value: true, type: 'bool' },
            type: { value: 'http', type: 'text' },
            name: { type: 'text' },
            schedule: { value: '"@every 3m"', type: 'text' },
            urls: { type: 'text' },
            'service.name': { type: 'text' },
            timeout: { type: 'text' },
            max_redirects: { type: 'integer' },
            proxy_url: { type: 'text' },
            tags: { type: 'yaml' },
            username: { type: 'text' },
            password: { type: 'password' },
            'response.include_headers': { type: 'bool' },
            'response.include_body': { type: 'text' },
            'check.request.method': { type: 'text' },
            'check.request.headers': { type: 'yaml' },
            'check.request.body': { type: 'yaml' },
            'check.response.status': { type: 'yaml' },
            'check.response.headers': { type: 'yaml' },
            'check.response.body.positive': { type: 'yaml' },
            'check.response.body.negative': { type: 'yaml' },
            'ssl.certificate_authorities': { type: 'yaml' },
            'ssl.certificate': { type: 'yaml' },
            'ssl.key': { type: 'yaml' },
            'ssl.key_passphrase': { type: 'text' },
            'ssl.verification_mode': { type: 'text' },
            'ssl.supported_protocols': { type: 'yaml' },
            location_name: { value: 'Fleet managed', type: 'text' },
            id: { type: 'text' },
            config_id: { type: 'text' },
            run_once: { value: false, type: 'bool' },
            origin: { type: 'text' },
          },
          id: 'synthetics/http-http-4b6abc6c-118b-4d93-a489-1135500d09f1-test-suite-default-d70a46e0-22ea-11ed-8c6b-09a2d21dfbc3',
        },
      ],
    },
    {
      type: 'synthetics/tcp',
      policy_template: 'synthetics',
      enabled: false,
      streams: [
        {
          enabled: false,
          data_stream: { type: 'synthetics', dataset: 'tcp' },
          vars: {
            __ui: { type: 'yaml' },
            enabled: { value: true, type: 'bool' },
            type: { value: 'tcp', type: 'text' },
            name: { type: 'text' },
            schedule: { value: '"@every 3m"', type: 'text' },
            hosts: { type: 'text' },
            'service.name': { type: 'text' },
            timeout: { type: 'text' },
            proxy_url: { type: 'text' },
            proxy_use_local_resolver: { value: false, type: 'bool' },
            tags: { type: 'yaml' },
            'check.send': { type: 'text' },
            'check.receive': { type: 'text' },
            'ssl.certificate_authorities': { type: 'yaml' },
            'ssl.certificate': { type: 'yaml' },
            'ssl.key': { type: 'yaml' },
            'ssl.key_passphrase': { type: 'text' },
            'ssl.verification_mode': { type: 'text' },
            'ssl.supported_protocols': { type: 'yaml' },
            location_name: { value: 'Fleet managed', type: 'text' },
            id: { type: 'text' },
            config_id: { type: 'text' },
            run_once: { value: false, type: 'bool' },
            origin: { type: 'text' },
          },
          id: 'synthetics/tcp-tcp-4b6abc6c-118b-4d93-a489-1135500d09f1-test-suite-default-d70a46e0-22ea-11ed-8c6b-09a2d21dfbc3',
        },
      ],
    },
    {
      type: 'synthetics/icmp',
      policy_template: 'synthetics',
      enabled: false,
      streams: [
        {
          enabled: false,
          data_stream: { type: 'synthetics', dataset: 'icmp' },
          vars: {
            __ui: { type: 'yaml' },
            enabled: { value: true, type: 'bool' },
            type: { value: 'icmp', type: 'text' },
            name: { type: 'text' },
            schedule: { value: '"@every 3m"', type: 'text' },
            wait: { value: '1s', type: 'text' },
            hosts: { type: 'text' },
            'service.name': { type: 'text' },
            timeout: { type: 'text' },
            tags: { type: 'yaml' },
            location_name: { value: 'Fleet managed', type: 'text' },
            id: { type: 'text' },
            config_id: { type: 'text' },
            run_once: { value: false, type: 'bool' },
            origin: { type: 'text' },
          },
          id: 'synthetics/icmp-icmp-4b6abc6c-118b-4d93-a489-1135500d09f1-test-suite-default-d70a46e0-22ea-11ed-8c6b-09a2d21dfbc3',
        },
      ],
    },
    {
      type: 'synthetics/browser',
      policy_template: 'synthetics',
      enabled: true,
      streams: [
        {
          enabled: true,
          data_stream: { type: 'synthetics', dataset: 'browser' },
          vars: {
            __ui: {
              value:
                '{"script_source":{"is_generated_script":false,"file_name":""},"is_zip_url_tls_enabled":false}',
              type: 'yaml',
            },
            enabled: { value: true, type: 'bool' },
            type: { value: 'browser', type: 'text' },
            name: { value: 'check if title is present', type: 'text' },
            schedule: { value: '"@every 10m"', type: 'text' },
            'service.name': { value: '', type: 'text' },
            timeout: { value: null, type: 'text' },
            tags: { value: null, type: 'yaml' },
            'source.zip_url.url': { value: '', type: 'text' },
            'source.zip_url.username': { value: '', type: 'text' },
            'source.zip_url.folder': { value: '', type: 'text' },
            'source.zip_url.password': { value: '', type: 'password' },
            'source.inline.script': { value: null, type: 'yaml' },
            'source.project.content': {
              value:
                'UEsDBBQACAAIAON5qVQAAAAAAAAAAAAAAAAfAAAAZXhhbXBsZXMvdG9kb3MvYmFzaWMuam91cm5leS50c22Q0WrDMAxF3/sVF7MHB0LMXlc6RvcN+wDPVWNviW0sdUsp/fe5SSiD7UFCWFfHujIGlpnkybwxFTZfoY/E3hsaLEtwhs9RPNWKDU12zAOxkXRIbN4tB9d9pFOJdO6EN2HMqQguWN9asFBuQVMmJ7jiWNII9fIXrbabdUYr58l9IhwhQQZCYORCTFFUC31Btj21NRc7Mq4Nds+4bDD/pNVgT9F52Jyr2Fa+g75LAPttg8yErk+S9ELpTmVotlVwnfNCuh2lepl3+JflUmSBJ3uggt1v9INW/lHNLKze9dJe1J3QJK8pSvWkm6aTtCet5puq+x63+AFQSwcIAPQ3VfcAAACcAQAAUEsBAi0DFAAIAAgA43mpVAD0N1X3AAAAnAEAAB8AAAAAAAAAAAAgAKSBAAAAAGV4YW1wbGVzL3RvZG9zL2Jhc2ljLmpvdXJuZXkudHNQSwUGAAAAAAEAAQBNAAAARAEAAAAA',
              type: 'text',
            },
            params: { value: '', type: 'yaml' },
            playwright_options: {
              value: '{"headless":true,"chromiumSandbox":false}',
              type: 'yaml',
            },
            screenshots: { value: 'on', type: 'text' },
            synthetics_args: { value: null, type: 'text' },
            ignore_https_errors: { value: false, type: 'bool' },
            'throttling.config': { value: '5d/3u/20l', type: 'text' },
            'filter_journeys.tags': { value: null, type: 'yaml' },
            'filter_journeys.match': { value: '"check if title is present"', type: 'text' },
            'source.zip_url.ssl.certificate_authorities': { value: null, type: 'yaml' },
            'source.zip_url.ssl.certificate': { value: null, type: 'yaml' },
            'source.zip_url.ssl.key': { value: null, type: 'yaml' },
            'source.zip_url.ssl.key_passphrase': { value: null, type: 'text' },
            'source.zip_url.ssl.verification_mode': { value: null, type: 'text' },
            'source.zip_url.ssl.supported_protocols': { value: null, type: 'yaml' },
            'source.zip_url.proxy_url': { value: '', type: 'text' },
            location_name: { value: 'Test private location 0', type: 'text' },
            id: { value: id, type: 'text' },
            config_id: { value: configId, type: 'text' },
            run_once: { value: false, type: 'bool' },
            origin: { value: 'project', type: 'text' },
            'monitor.project.id': { value: 'test-suite', type: 'text' },
            'monitor.project.name': { value: 'test-suite', type: 'text' },
            ...inputs,
          },
          id: 'synthetics/browser-browser-4b6abc6c-118b-4d93-a489-1135500d09f1-test-suite-default-d70a46e0-22ea-11ed-8c6b-09a2d21dfbc3',
          compiled_stream: {
            __ui: {
              script_source: { is_generated_script: false, file_name: '' },
              is_zip_url_tls_enabled: false,
            },
            type: 'browser',
            name: 'check if title is present',
            id,
            origin: 'project',
            enabled: true,
            schedule: '@every 10m',
            timeout: null,
            throttling: '5d/3u/20l',
            'source.project.content':
              'UEsDBBQACAAIAON5qVQAAAAAAAAAAAAAAAAfAAAAZXhhbXBsZXMvdG9kb3MvYmFzaWMuam91cm5leS50c22Q0WrDMAxF3/sVF7MHB0LMXlc6RvcN+wDPVWNviW0sdUsp/fe5SSiD7UFCWFfHujIGlpnkybwxFTZfoY/E3hsaLEtwhs9RPNWKDU12zAOxkXRIbN4tB9d9pFOJdO6EN2HMqQguWN9asFBuQVMmJ7jiWNII9fIXrbabdUYr58l9IhwhQQZCYORCTFFUC31Btj21NRc7Mq4Nds+4bDD/pNVgT9F52Jyr2Fa+g75LAPttg8yErk+S9ELpTmVotlVwnfNCuh2lepl3+JflUmSBJ3uggt1v9INW/lHNLKze9dJe1J3QJK8pSvWkm6aTtCet5puq+x63+AFQSwcIAPQ3VfcAAACcAQAAUEsBAi0DFAAIAAgA43mpVAD0N1X3AAAAnAEAAB8AAAAAAAAAAAAgAKSBAAAAAGV4YW1wbGVzL3RvZG9zL2Jhc2ljLmpvdXJuZXkudHNQSwUGAAAAAAEAAQBNAAAARAEAAAAA',
            playwright_options: { headless: true, chromiumSandbox: false },
            screenshots: 'on',
            'filter_journeys.match': 'check if title is present',
            processors: [
              { add_observer_metadata: { geo: { name: 'Test private location 0' } } },
              {
                add_fields: {
                  target: '',
                  fields: {
                    'monitor.fleet_managed': true,
                    config_id: configId,
                    'monitor.project.name': 'test-suite',
                    'monitor.project.id': 'test-suite',
                  },
                },
              },
            ],
            ...Object.keys(inputs).reduce((acc: Record<string, unknown>, key) => {
              acc[key] = inputs[key].value;
              return acc;
            }, {}),
          },
        },
        {
          enabled: true,
          data_stream: { type: 'synthetics', dataset: 'browser.network' },
          id: 'synthetics/browser-browser.network-4b6abc6c-118b-4d93-a489-1135500d09f1-test-suite-default-d70a46e0-22ea-11ed-8c6b-09a2d21dfbc3',
          compiled_stream: {
            processors: [
              { add_observer_metadata: { geo: { name: 'Fleet managed' } } },
              { add_fields: { target: '', fields: { 'monitor.fleet_managed': true } } },
            ],
          },
        },
        {
          enabled: true,
          data_stream: { type: 'synthetics', dataset: 'browser.screenshot' },
          id: 'synthetics/browser-browser.screenshot-4b6abc6c-118b-4d93-a489-1135500d09f1-test-suite-default-d70a46e0-22ea-11ed-8c6b-09a2d21dfbc3',
          compiled_stream: {
            processors: [
              { add_observer_metadata: { geo: { name: 'Fleet managed' } } },
              { add_fields: { target: '', fields: { 'monitor.fleet_managed': true } } },
            ],
          },
        },
      ],
    },
  ],
  is_managed: true,
  revision: 1,
  created_at: '2022-08-23T13:52:42.531Z',
  created_by: 'system',
  updated_at: '2022-08-23T13:52:42.531Z',
  updated_by: 'system',
});

export const omitIds = (policy: PackagePolicy) => {
  policy.inputs = sortBy(policy.inputs, 'type');

  policy.inputs.forEach((input) => {
    input.streams = sortBy(input.streams, 'data_stream.dataset');
    input.streams.forEach((stream) => {
      stream.id = '';
    });
  });

  return omit(policy, ignoreTestFields);
};

export const comparePolicies = (aPolicy: PackagePolicy, bPolicy: PackagePolicy) => {
  expect(omitIds(aPolicy)).eql(omitIds(bPolicy));
};

export const ignoreTestFields = [
  'id',
  'name',
  'created_at',
  'created_by',
  'updated_at',
  'updated_by',
  'policy_id',
  'version',
  'revision',
];<|MERGE_RESOLUTION|>--- conflicted
+++ resolved
@@ -20,12 +20,7 @@
   namespace: 'default',
   package: { name: 'synthetics', title: 'Elastic Synthetics', version: '0.10.2' },
   enabled: true,
-<<<<<<< HEAD
   policy_id: '5347cd10-0368-11ed-8df7-a7424c6f5167',
-=======
-  policy_id: '27337270-22ed-11ed-8c6b-09a2d21dfbc3',
-  output_id: '',
->>>>>>> 4c76f276
   inputs: [
     {
       type: 'synthetics/http',
@@ -312,12 +307,7 @@
   namespace: 'default',
   package: { name: 'synthetics', title: 'Elastic Synthetics', version: '0.10.2' },
   enabled: true,
-<<<<<<< HEAD
   policy_id: '46034710-0ba6-11ed-ba04-5f123b9faa8b',
-=======
-  policy_id: 'd70a46e0-22ea-11ed-8c6b-09a2d21dfbc3',
-  output_id: '',
->>>>>>> 4c76f276
   inputs: [
     {
       type: 'synthetics/http',
