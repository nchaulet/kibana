--- conflicted
+++ resolved
@@ -37,14 +37,9 @@
               uptime: ['all', 'read'],
               apm: ['all', 'read'],
               siem: ['all', 'read'],
-<<<<<<< HEAD
               fleet: ['all', 'read'],
               epm: ['all', 'read'],
-              actions: ['all', 'read'],
-              alerting: ['all', 'read'],
-=======
               endpoint: ['all', 'read'],
->>>>>>> 47830c75
             },
             global: ['all', 'read'],
             space: ['all', 'read'],
