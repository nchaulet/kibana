{
  "type": "_doc",
  "value": {
    "id": "space:default",
    "index": ".kibana",
    "source": {
      "space": {
        "_reserved": true,
        "description": "This is the default space",
<<<<<<< HEAD
        "disabledFeatures": [],
        "_reserved": true
      }
    }
=======
        "name": "Default Space"
      },
      "type": "space",
      "updated_at": "2017-09-21T18:49:16.270Z"
    },
    "type": "_doc"
>>>>>>> a91800f5
  }
}

{
  "type": "_doc",
  "value": {
    "id": "space:space_1",
    "index": ".kibana",
    "source": {
      "space": {
<<<<<<< HEAD
        "name": "Space 1",
        "description": "This is the first test space",
        "disabledFeatures": []
      }
    }
=======
        "description": "This is the first test space",
        "name": "Space 1"
      },
      "type": "space",
      "updated_at": "2017-09-21T18:49:16.270Z"
    },
    "type": "_doc"
>>>>>>> a91800f5
  }
}

{
  "type": "_doc",
  "value": {
    "id": "space:space_2",
    "index": ".kibana",
    "source": {
      "space": {
<<<<<<< HEAD
        "name": "Space 2",
        "description": "This is the second test space",
        "disabledFeatures": []
      }
    }
=======
        "description": "This is the second test space",
        "name": "Space 2"
      },
      "type": "space",
      "updated_at": "2017-09-21T18:49:16.270Z"
    },
    "type": "_doc"
>>>>>>> a91800f5
  }
}

{
  "type": "_doc",
  "value": {
    "id": "space_2:dashboard:my_dashboard",
    "index": ".kibana",
    "source": {
      "dashboard": {
        "description": "Space 2",
        "title": "This is the second test space"
      },
      "namespace": "space_2",
      "type": "dashboard",
      "updated_at": "2017-09-21T18:49:16.270Z"
    },
    "type": "_doc"
  }
}

{
  "type": "_doc",
  "value": {
    "id": "space_1:dashboard:my_dashboard",
    "index": ".kibana",
    "source": {
      "dashboard": {
        "description": "Space 1",
        "title": "This is the second test space"
      },
      "namespace": "space_1",
      "type": "dashboard",
      "updated_at": "2017-09-21T18:49:16.270Z"
    },
    "type": "_doc"
  }
}

{
  "type": "_doc",
  "value": {
    "id": "dashboard:my_dashboard",
    "index": ".kibana",
    "source": {
      "dashboard": {
        "description": "Default Space",
        "title": "This is the default test space"
      },
      "type": "dashboard",
      "updated_at": "2017-09-21T18:49:16.270Z"
    },
    "type": "_doc"
  }
}<|MERGE_RESOLUTION|>--- conflicted
+++ resolved
@@ -7,19 +7,9 @@
       "space": {
         "_reserved": true,
         "description": "This is the default space",
-<<<<<<< HEAD
-        "disabledFeatures": [],
-        "_reserved": true
+        "disabledFeatures": []
       }
     }
-=======
-        "name": "Default Space"
-      },
-      "type": "space",
-      "updated_at": "2017-09-21T18:49:16.270Z"
-    },
-    "type": "_doc"
->>>>>>> a91800f5
   }
 }
 
@@ -30,21 +20,11 @@
     "index": ".kibana",
     "source": {
       "space": {
-<<<<<<< HEAD
         "name": "Space 1",
         "description": "This is the first test space",
         "disabledFeatures": []
       }
     }
-=======
-        "description": "This is the first test space",
-        "name": "Space 1"
-      },
-      "type": "space",
-      "updated_at": "2017-09-21T18:49:16.270Z"
-    },
-    "type": "_doc"
->>>>>>> a91800f5
   }
 }
 
@@ -55,21 +35,11 @@
     "index": ".kibana",
     "source": {
       "space": {
-<<<<<<< HEAD
         "name": "Space 2",
         "description": "This is the second test space",
         "disabledFeatures": []
       }
     }
-=======
-        "description": "This is the second test space",
-        "name": "Space 2"
-      },
-      "type": "space",
-      "updated_at": "2017-09-21T18:49:16.270Z"
-    },
-    "type": "_doc"
->>>>>>> a91800f5
   }
 }
 
