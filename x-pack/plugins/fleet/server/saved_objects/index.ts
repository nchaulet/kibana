/*
 * Copyright Elasticsearch B.V. and/or licensed to Elasticsearch B.V. under one
 * or more contributor license agreements. Licensed under the Elastic License
 * 2.0; you may not use this file except in compliance with the Elastic License
 * 2.0.
 */

import type { SavedObjectsServiceSetup, SavedObjectsType } from '@kbn/core/server';

import type { EncryptedSavedObjectsPluginSetup } from '@kbn/encrypted-saved-objects-plugin/server';

import {
  OUTPUT_SAVED_OBJECT_TYPE,
  AGENT_POLICY_SAVED_OBJECT_TYPE,
  PACKAGE_POLICY_SAVED_OBJECT_TYPE,
  PACKAGES_SAVED_OBJECT_TYPE,
  ASSETS_SAVED_OBJECT_TYPE,
  GLOBAL_SETTINGS_SAVED_OBJECT_TYPE,
  PRECONFIGURATION_DELETION_RECORD_SAVED_OBJECT_TYPE,
  DOWNLOAD_SOURCE_SAVED_OBJECT_TYPE,
} from '../constants';

import {
  migrateAgentPolicyToV7100,
  migratePackagePolicyToV7100,
  migrateSettingsToV7100,
} from './migrations/to_v7_10_0';

import { migratePackagePolicyToV7110 } from './migrations/to_v7_11_0';

import { migrateAgentPolicyToV7120, migratePackagePolicyToV7120 } from './migrations/to_v7_12_0';
import {
  migratePackagePolicyToV7130,
  migrateSettingsToV7130,
  migrateOutputToV7130,
} from './migrations/to_v7_13_0';
import { migratePackagePolicyToV7140, migrateInstallationToV7140 } from './migrations/to_v7_14_0';
import { migratePackagePolicyToV7150 } from './migrations/to_v7_15_0';
import { migrateInstallationToV7160, migratePackagePolicyToV7160 } from './migrations/to_v7_16_0';
import { migrateInstallationToV800, migrateOutputToV800 } from './migrations/to_v8_0_0';
import { migratePackagePolicyToV820 } from './migrations/to_v8_2_0';
import { migrateInstallationToV830, migratePackagePolicyToV830 } from './migrations/to_v8_3_0';
import {
  migrateInstallationToV840,
  migrateAgentPolicyToV840,
  migratePackagePolicyToV840,
} from './migrations/to_v8_4_0';
<<<<<<< HEAD
import { migratePackagePolicyToV850 } from './migrations/to_v8_5_0';
=======
import { migrateAgentPolicyToV850 } from './migrations/to_v8_5_0';
>>>>>>> 4c76f276

/*
 * Saved object types and mappings
 *
 * Please update typings in `/common/types` as well as
 * schemas in `/server/types` if mappings are updated.
 */
const getSavedObjectTypes = (
  encryptedSavedObjects: EncryptedSavedObjectsPluginSetup
): { [key: string]: SavedObjectsType } => ({
  [GLOBAL_SETTINGS_SAVED_OBJECT_TYPE]: {
    name: GLOBAL_SETTINGS_SAVED_OBJECT_TYPE,
    hidden: false,
    namespaceType: 'agnostic',
    management: {
      importableAndExportable: false,
    },
    mappings: {
      properties: {
        fleet_server_hosts: { type: 'keyword' },
        has_seen_add_data_notice: { type: 'boolean', index: false },
        has_seen_fleet_migration_notice: { type: 'boolean', index: false },
      },
    },
    migrations: {
      '7.10.0': migrateSettingsToV7100,
      '7.13.0': migrateSettingsToV7130,
    },
  },
  [AGENT_POLICY_SAVED_OBJECT_TYPE]: {
    name: AGENT_POLICY_SAVED_OBJECT_TYPE,
    hidden: false,
    namespaceType: 'agnostic',
    management: {
      importableAndExportable: false,
    },
    mappings: {
      properties: {
        name: { type: 'keyword' },
        schema_version: { type: 'version' },
        description: { type: 'text' },
        namespace: { type: 'keyword' },
        is_managed: { type: 'boolean' },
        is_default: { type: 'boolean' },
        is_default_fleet_server: { type: 'boolean' },
        status: { type: 'keyword' },
        unenroll_timeout: { type: 'integer' },
        updated_at: { type: 'date' },
        updated_by: { type: 'keyword' },
        revision: { type: 'integer' },
        monitoring_enabled: { type: 'keyword', index: false },
        is_preconfigured: { type: 'keyword' },
        data_output_id: { type: 'keyword' },
        monitoring_output_id: { type: 'keyword' },
        download_source_id: { type: 'keyword' },
      },
    },
    migrations: {
      '7.10.0': migrateAgentPolicyToV7100,
      '7.12.0': migrateAgentPolicyToV7120,
      '8.4.0': migrateAgentPolicyToV840,
      '8.5.0': migrateAgentPolicyToV850,
    },
  },
  [OUTPUT_SAVED_OBJECT_TYPE]: {
    name: OUTPUT_SAVED_OBJECT_TYPE,
    hidden: false,
    namespaceType: 'agnostic',
    management: {
      importableAndExportable: false,
    },
    mappings: {
      properties: {
        output_id: { type: 'keyword', index: false },
        name: { type: 'keyword' },
        type: { type: 'keyword' },
        is_default: { type: 'boolean' },
        is_default_monitoring: { type: 'boolean' },
        hosts: { type: 'keyword' },
        ca_sha256: { type: 'keyword', index: false },
        ca_trusted_fingerprint: { type: 'keyword', index: false },
        config: { type: 'flattened' },
        config_yaml: { type: 'text' },
        is_preconfigured: { type: 'boolean', index: false },
        ssl: { type: 'binary' },
      },
    },
    migrations: {
      '7.13.0': migrateOutputToV7130,
      '8.0.0': migrateOutputToV800,
    },
  },
  [PACKAGE_POLICY_SAVED_OBJECT_TYPE]: {
    name: PACKAGE_POLICY_SAVED_OBJECT_TYPE,
    hidden: false,
    namespaceType: 'agnostic',
    management: {
      importableAndExportable: false,
    },
    mappings: {
      properties: {
        name: { type: 'keyword' },
        description: { type: 'text' },
        namespace: { type: 'keyword' },
        enabled: { type: 'boolean' },
        is_managed: { type: 'boolean' },
        policy_id: { type: 'keyword' },
        package: {
          properties: {
            name: { type: 'keyword' },
            title: { type: 'keyword' },
            version: { type: 'keyword' },
          },
        },
        elasticsearch: {
          enabled: false,
          properties: {
            privileges: {
              properties: {
                cluster: { type: 'keyword' },
              },
            },
          },
        },
        vars: { type: 'flattened' },
        inputs: {
          type: 'nested',
          enabled: false,
          properties: {
            type: { type: 'keyword' },
            policy_template: { type: 'keyword' },
            enabled: { type: 'boolean' },
            vars: { type: 'flattened' },
            config: { type: 'flattened' },
            compiled_input: { type: 'flattened' },
            streams: {
              type: 'nested',
              properties: {
                id: { type: 'keyword' },
                enabled: { type: 'boolean' },
                data_stream: {
                  properties: {
                    dataset: { type: 'keyword' },
                    type: { type: 'keyword' },
                    elasticsearch: {
                      properties: {
                        privileges: { type: 'flattened' },
                      },
                    },
                  },
                },
                vars: { type: 'flattened' },
                config: { type: 'flattened' },
                compiled_stream: { type: 'flattened' },
              },
            },
          },
        },
        revision: { type: 'integer' },
        updated_at: { type: 'date' },
        updated_by: { type: 'keyword' },
        created_at: { type: 'date' },
        created_by: { type: 'keyword' },
      },
    },
    migrations: {
      '7.10.0': migratePackagePolicyToV7100,
      '7.11.0': migratePackagePolicyToV7110,
      '7.12.0': migratePackagePolicyToV7120,
      '7.13.0': migratePackagePolicyToV7130,
      '7.14.0': migratePackagePolicyToV7140,
      '7.15.0': migratePackagePolicyToV7150,
      '7.16.0': migratePackagePolicyToV7160,
      '8.2.0': migratePackagePolicyToV820,
      '8.3.0': migratePackagePolicyToV830,
      '8.4.0': migratePackagePolicyToV840,
      '8.5.0': migratePackagePolicyToV850,
    },
  },
  [PACKAGES_SAVED_OBJECT_TYPE]: {
    name: PACKAGES_SAVED_OBJECT_TYPE,
    hidden: false,
    namespaceType: 'agnostic',
    management: {
      importableAndExportable: false,
    },
    mappings: {
      properties: {
        name: { type: 'keyword' },
        version: { type: 'keyword' },
        internal: { type: 'boolean' },
        keep_policies_up_to_date: { type: 'boolean', index: false },
        es_index_patterns: {
          enabled: false,
          type: 'object',
        },
        verification_status: { type: 'keyword' },
        verification_key_id: { type: 'keyword' },
        installed_es: {
          type: 'nested',
          properties: {
            id: { type: 'keyword' },
            type: { type: 'keyword' },
          },
        },
        installed_kibana: {
          type: 'nested',
          properties: {
            id: { type: 'keyword' },
            type: { type: 'keyword' },
          },
        },
        installed_kibana_space_id: { type: 'keyword' },
        package_assets: {
          type: 'nested',
          properties: {
            id: { type: 'keyword' },
            type: { type: 'keyword' },
          },
        },
        install_started_at: { type: 'date' },
        install_version: { type: 'keyword' },
        install_status: { type: 'keyword' },
        install_source: { type: 'keyword' },
        install_format_schema_version: { type: 'version' },
      },
    },
    migrations: {
      '7.14.0': migrateInstallationToV7140,
      '7.14.1': migrateInstallationToV7140,
      '7.16.0': migrateInstallationToV7160,
      '8.0.0': migrateInstallationToV800,
      '8.3.0': migrateInstallationToV830,
      '8.4.0': migrateInstallationToV840,
    },
  },
  [ASSETS_SAVED_OBJECT_TYPE]: {
    name: ASSETS_SAVED_OBJECT_TYPE,
    hidden: false,
    namespaceType: 'agnostic',
    management: {
      importableAndExportable: false,
    },
    mappings: {
      properties: {
        package_name: { type: 'keyword' },
        package_version: { type: 'keyword' },
        install_source: { type: 'keyword' },
        asset_path: { type: 'keyword' },
        media_type: { type: 'keyword' },
        data_utf8: { type: 'text', index: false },
        data_base64: { type: 'binary' },
      },
    },
  },
  [PRECONFIGURATION_DELETION_RECORD_SAVED_OBJECT_TYPE]: {
    name: PRECONFIGURATION_DELETION_RECORD_SAVED_OBJECT_TYPE,
    hidden: false,
    namespaceType: 'agnostic',
    management: {
      importableAndExportable: false,
    },
    mappings: {
      properties: {
        id: { type: 'keyword' },
      },
    },
  },
  [DOWNLOAD_SOURCE_SAVED_OBJECT_TYPE]: {
    name: DOWNLOAD_SOURCE_SAVED_OBJECT_TYPE,
    hidden: false,
    namespaceType: 'agnostic',
    management: {
      importableAndExportable: false,
    },
    mappings: {
      properties: {
        source_id: { type: 'keyword', index: false },
        name: { type: 'keyword' },
        is_default: { type: 'boolean' },
        host: { type: 'keyword' },
      },
    },
  },
});

export function registerSavedObjects(
  savedObjects: SavedObjectsServiceSetup,
  encryptedSavedObjects: EncryptedSavedObjectsPluginSetup
) {
  const savedObjectTypes = getSavedObjectTypes(encryptedSavedObjects);
  Object.values(savedObjectTypes).forEach((type) => {
    savedObjects.registerType(type);
  });
}

export function registerEncryptedSavedObjects(
  encryptedSavedObjects: EncryptedSavedObjectsPluginSetup
) {
  encryptedSavedObjects.registerType({
    type: OUTPUT_SAVED_OBJECT_TYPE,
    attributesToEncrypt: new Set([{ key: 'ssl', dangerouslyExposeValue: true }]),
    attributesToExcludeFromAAD: new Set([
      'output_id',
      'name',
      'type',
      'is_default',
      'is_default_monitoring',
      'hosts',
      'ca_sha256',
      'ca_trusted_fingerprint',
      'config',
      'config_yaml',
      'is_preconfigured',
    ]),
  });
  // Encrypted saved objects
}<|MERGE_RESOLUTION|>--- conflicted
+++ resolved
@@ -45,11 +45,7 @@
   migrateAgentPolicyToV840,
   migratePackagePolicyToV840,
 } from './migrations/to_v8_4_0';
-<<<<<<< HEAD
-import { migratePackagePolicyToV850 } from './migrations/to_v8_5_0';
-=======
-import { migrateAgentPolicyToV850 } from './migrations/to_v8_5_0';
->>>>>>> 4c76f276
+import { migratePackagePolicyToV850, migrateAgentPolicyToV850 } from './migrations/to_v8_5_0';
 
 /*
  * Saved object types and mappings
