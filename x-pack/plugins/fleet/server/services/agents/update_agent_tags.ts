--- conflicted
+++ resolved
@@ -12,7 +12,7 @@
 
 import { SO_SEARCH_LIMIT } from '../../constants';
 
-import { agentsKueryNamespaceFilter } from '../spaces/agent_namespaces';
+import { agentsKueryNamespaceFilter, isAgentInNamespace } from '../spaces/agent_namespaces';
 
 import { getCurrentNamespace } from '../spaces/get_current_namespace';
 
@@ -38,25 +38,18 @@
         outgoingErrors[maybeAgent.id] = new AgentReassignmentError(
           `Cannot find agent ${maybeAgent.id}`
         );
-<<<<<<< HEAD
-=======
       } else if ((await isAgentInNamespace(maybeAgent, currentNameSpace)) !== true) {
         outgoingErrors[maybeAgent.id] = new AgentReassignmentError(
           `Agent ${maybeAgent.id} is not in the current space`
         );
->>>>>>> 10f4c199
       } else {
         givenAgents.push(maybeAgent);
       }
     }
   } else if ('kuery' in options) {
     const batchSize = options.batchSize ?? SO_SEARCH_LIMIT;
-<<<<<<< HEAD
-    const namespaceFilter = agentsKueryNamespaceFilter(currentNameSpace);
-=======
+    const namespaceFilter = await agentsKueryNamespaceFilter(currentNameSpace);
 
-    const namespaceFilter = await agentsKueryNamespaceFilter(currentNameSpace);
->>>>>>> 10f4c199
     const filters = namespaceFilter ? [namespaceFilter] : [];
     if (options.kuery !== '') {
       filters.push(options.kuery);
