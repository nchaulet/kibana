--- conflicted
+++ resolved
@@ -5,15 +5,11 @@
  * 2.0.
  */
 
-<<<<<<< HEAD
-import type { PostBulkUpdateAgentTagsRequest, UpdateAgentRequest } from '../../../common/types';
-=======
 import type {
   GetAgentTagsResponse,
   PostBulkUpdateAgentTagsRequest,
   UpdateAgentRequest,
-} from '../../../common';
->>>>>>> 0958e55c
+} from '../../../common/types';
 
 import { agentRouteService } from '../../services';
 
