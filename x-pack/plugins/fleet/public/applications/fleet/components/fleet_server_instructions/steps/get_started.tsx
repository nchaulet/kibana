/*
 * Copyright Elasticsearch B.V. and/or licensed to Elasticsearch B.V. under one
 * or more contributor license agreements. Licensed under the Elastic License
 * 2.0; you may not use this file except in compliance with the Elastic License
 * 2.0.
 */

import React from 'react';

<<<<<<< HEAD
import {
  EuiStepProps,
=======
import type { EuiTheme } from '@kbn/kibana-react-plugin/common';
import type { EuiStepProps } from '@elastic/eui';
import {
  EuiIcon,
  EuiSuperSelect,
>>>>>>> 6a5bb1d4
  EuiButton,
  EuiCallOut,
  EuiCode,
  EuiForm,
  EuiFormErrorText,
  EuiLink,
  EuiSpacer,
  EuiText,
  EuiFormRow,
  EuiFieldText,
  EuiSwitch,
} from '@elastic/eui';
import { i18n } from '@kbn/i18n';
import { FormattedMessage } from '@kbn/i18n-react';

import { MultiRowInput } from '../../../sections/settings/components/multi_row_input';

import { useLink } from '../../../hooks';

import type { QuickStartCreateForm } from '../hooks';
import { FleetServerHostSelect } from '../components';

export function getGettingStartedStep(props: QuickStartCreateForm): EuiStepProps {
  return {
    title: i18n.translate('xpack.fleet.fleetServerFlyout.getStartedTitle', {
      defaultMessage: 'Get started with Fleet Server',
    }),
    status: props.status === 'success' ? 'complete' : 'current',
    children: <GettingStartedStepContent {...props} />,
  };
}

const GettingStartedStepContent: React.FunctionComponent<QuickStartCreateForm> = ({
  fleetServerHosts,
  fleetServerHost: selectedFleetServerHost,
  setFleetServerHost,
  status,
  error,
  inputs,
  submit,
}) => {
  const { getHref } = useLink();

  if (status === 'success') {
    return (
      <EuiCallOut
        color="success"
        iconType="check"
        title={i18n.translate(
          'xpack.fleet.fleetServerFlyout.generateFleetServerPolicySuccessTitle',
          {
            defaultMessage: 'Fleet Server policy created.',
          }
        )}
      >
        <EuiText>
          <FormattedMessage
            id="xpack.fleet.fleetServerFlyout.generateFleetServerPolicySuccessInstructions"
            defaultMessage="Fleet server policy and service token have been generated. Host configured at {hostUrl}. You can edit your Fleet Server hosts in {fleetSettingsLink}."
            values={{
              hostUrl: <EuiCode>{selectedFleetServerHost?.host_urls[0]}</EuiCode>,
              fleetSettingsLink: (
                <EuiLink href={getHref('settings')}>
                  <FormattedMessage
                    id="xpack.fleet.fleetServerSetup.fleetSettingsLink"
                    defaultMessage="Fleet Settings"
                  />
                </EuiLink>
              ),
            }}
          />
        </EuiText>
      </EuiCallOut>
    );
  }

  return (
    <>
      <EuiText>
        <FormattedMessage
          id="xpack.fleet.fleetServerSetup.getStartedInstructions"
          defaultMessage="First, set the public IP or host name and port that agents will use to reach Fleet Server. It uses port {port} by default. We'll then generate a policy for you automatically."
          values={{ port: <EuiCode>8220</EuiCode> }}
        />
      </EuiText>

      <EuiSpacer size="m" />
      {selectedFleetServerHost ? (
        <FleetServerHostSelect
          setFleetServerHost={setFleetServerHost}
          selectedFleetServerHost={selectedFleetServerHost}
          fleetServerHosts={fleetServerHosts}
        />
      ) : null}

      <EuiForm onSubmit={submit}>
        {!selectedFleetServerHost ? (
          <>
            <EuiFormRow
              fullWidth
              label={
                <FormattedMessage
                  id="xpack.fleet.fleetServerSetup.nameInputLabel"
                  defaultMessage="Name"
                />
              }
              {...inputs.nameInput.formRowProps}
            >
              <EuiFieldText
                data-test-subj="fleetServerSetup.nameInput"
                fullWidth
                placeholder={i18n.translate('xpack.fleet.fleetServerSetup.nameInputPlaceholder', {
                  defaultMessage: 'Specify name',
                })}
                {...inputs.nameInput.props}
              />
            </EuiFormRow>
            <EuiFormRow
              fullWidth
              label={
                <FormattedMessage
                  id="xpack.fleet.fleetServerSetup.hostUrlLabel"
                  defaultMessage="URL"
                />
              }
            >
              <>
                <MultiRowInput
                  data-test-subj="fleetServerSetup.multiRowInput"
                  {...inputs.hostUrlsInput.props}
                  placeholder={i18n.translate(
                    'xpack.fleet.fleetServerSetup.fleetServerHostsInputPlaceholder',
                    {
                      defaultMessage: 'Specify host URL',
                    }
                  )}
                />
                {status === 'error' && <EuiFormErrorText>{error}</EuiFormErrorText>}
              </>
            </EuiFormRow>
            {fleetServerHosts.length > 0 ? (
              <EuiFormRow fullWidth {...inputs.isDefaultInput.formRowProps}>
                <EuiSwitch
                  data-test-subj="fleetServerHostsFlyout.isDefaultSwitch"
                  {...inputs.isDefaultInput.props}
                  disabled={false}
                  label={
                    <FormattedMessage
                      id="xpack.fleet.settings.fleetServerHostsFlyout.defaultOutputSwitchLabel"
                      defaultMessage="Make this Fleet server the default one."
                    />
                  }
                />
              </EuiFormRow>
            ) : null}
            <EuiSpacer size="m" />
          </>
        ) : null}

        <EuiButton
          isLoading={status === 'loading'}
          onClick={submit}
          data-test-subj="generateFleetServerPolicyButton"
        >
          {fleetServerHosts.length > 0 ? (
            <FormattedMessage
              id="xpack.fleet.fleetServerFlyout.continueFleetServerPolicyButton"
              defaultMessage="Continue"
            />
          ) : (
            <FormattedMessage
              id="xpack.fleet.fleetServerFlyout.generateFleetServerPolicyButton"
              defaultMessage="Generate Fleet Server policy"
            />
          )}
        </EuiButton>
      </EuiForm>
    </>
  );
};<|MERGE_RESOLUTION|>--- conflicted
+++ resolved
@@ -7,16 +7,8 @@
 
 import React from 'react';
 
-<<<<<<< HEAD
-import {
-  EuiStepProps,
-=======
-import type { EuiTheme } from '@kbn/kibana-react-plugin/common';
 import type { EuiStepProps } from '@elastic/eui';
 import {
-  EuiIcon,
-  EuiSuperSelect,
->>>>>>> 6a5bb1d4
   EuiButton,
   EuiCallOut,
   EuiCode,
