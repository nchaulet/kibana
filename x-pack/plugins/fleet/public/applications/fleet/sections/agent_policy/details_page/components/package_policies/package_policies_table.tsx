/*
 * Copyright Elasticsearch B.V. and/or licensed to Elasticsearch B.V. under one
 * or more contributor license agreements. Licensed under the Elastic License
 * 2.0; you may not use this file except in compliance with the Elastic License
 * 2.0.
 */

import React, { useMemo } from 'react';
import { i18n } from '@kbn/i18n';
import { FormattedMessage } from '@kbn/i18n/react';
import type { EuiInMemoryTableProps } from '@elastic/eui';
import {
  EuiInMemoryTable,
  EuiBadge,
  EuiButton,
  EuiLink,
  EuiFlexGroup,
  EuiFlexItem,
  EuiText,
  EuiIcon,
  EuiToolTip,
} from '@elastic/eui';

import { INTEGRATIONS_PLUGIN_ID } from '../../../../../../../../common';
import { pagePathGetters } from '../../../../../../../constants';
import type { AgentPolicy, InMemoryPackagePolicy, PackagePolicy } from '../../../../../types';
import { PackageIcon, PackagePolicyActionsMenu } from '../../../../../components';
<<<<<<< HEAD
import { useCapabilities, useStartServices, useLink } from '../../../../../hooks';
import { pkgKeyFromPackageInfo } from '../../../../../services';

interface InMemoryPackagePolicy extends PackagePolicy {
  packageName?: string;
  packageTitle?: string;
  packageVersion?: string;
}
=======
import {
  useCapabilities,
  useLink,
  usePackageInstallations,
  useStartServices,
} from '../../../../../hooks';
>>>>>>> c0baf834

interface Props {
  packagePolicies: PackagePolicy[];
  agentPolicy: AgentPolicy;
  // Pass through props to InMemoryTable
  loading?: EuiInMemoryTableProps<InMemoryPackagePolicy>['loading'];
  message?: EuiInMemoryTableProps<InMemoryPackagePolicy>['message'];
}

interface FilterOption {
  name: string;
  value: string;
}

const stringSortAscending = (a: string, b: string): number => a.localeCompare(b);
const toFilterOption = (value: string): FilterOption => ({ name: value, value });

export const PackagePoliciesTable: React.FunctionComponent<Props> = ({
  packagePolicies: originalPackagePolicies,
  agentPolicy,
  ...rest
}) => {
  const { getHref } = useLink();

  const { application } = useStartServices();
  const hasWriteCapabilities = useCapabilities().write;
  const { updatableIntegrations } = usePackageInstallations();
  const { getHref } = useLink();

  // With the package policies provided on input, generate the list of package policies
  // used in the InMemoryTable (flattens some values for search) as well as
  // the list of options that will be used in the filters dropdowns
  const [packagePolicies, namespaces] = useMemo((): [InMemoryPackagePolicy[], FilterOption[]] => {
    const namespacesValues: string[] = [];
    const inputTypesValues: string[] = [];
    const mappedPackagePolicies = originalPackagePolicies.map<InMemoryPackagePolicy>(
      (packagePolicy) => {
        if (packagePolicy.namespace && !namespacesValues.includes(packagePolicy.namespace)) {
          namespacesValues.push(packagePolicy.namespace);
        }

        const updatableIntegrationRecord = updatableIntegrations.get(
          packagePolicy.package?.name ?? ''
        );

        const hasUpgrade =
          !!updatableIntegrationRecord &&
          updatableIntegrationRecord.policiesToUpgrade.some(
            ({ id }) => id === packagePolicy.policy_id
          );

        return {
          ...packagePolicy,
          packageName: packagePolicy.package?.name ?? '',
          packageTitle: packagePolicy.package?.title ?? '',
          packageVersion: packagePolicy.package?.version ?? '',
          hasUpgrade,
        };
      }
    );

    namespacesValues.sort(stringSortAscending);
    inputTypesValues.sort(stringSortAscending);

    return [mappedPackagePolicies, namespacesValues.map(toFilterOption)];
  }, [originalPackagePolicies, updatableIntegrations]);

  const columns = useMemo(
    (): EuiInMemoryTableProps<InMemoryPackagePolicy>['columns'] => [
      {
        field: 'name',
        sortable: true,
        name: i18n.translate('xpack.fleet.policyDetails.packagePoliciesTable.nameColumnTitle', {
          defaultMessage: 'Name',
        }),
<<<<<<< HEAD
        render: (value: string, packagePolicy: InMemoryPackagePolicy) => (
          <EuiLink
            className="eui-textTruncate"
            title={value}
            {...(hasWriteCapabilities
              ? {
                  href: getHref('edit_integration', {
                    policyId: agentPolicy.id,
                    packagePolicyId: packagePolicy.id,
                  }),
                }
              : { disabled: true })}
          >
            {value}
          </EuiLink>
        ),
      },
      {
        field: 'description',
        name: i18n.translate(
          'xpack.fleet.policyDetails.packagePoliciesTable.descriptionColumnTitle',
          {
            defaultMessage: 'Description',
          }
        ),
        render: (value: string) => (
          <span className="eui-textTruncate" title={value}>
            {value}
          </span>
=======
        render: (value: string, { description }) => (
          <>
            <span className="eui-textTruncate" title={value}>
              {value}
            </span>
            {description ? (
              <span>
                &nbsp;
                <EuiToolTip content={description}>
                  <EuiIcon type="help" />
                </EuiToolTip>
              </span>
            ) : null}
          </>
>>>>>>> c0baf834
        ),
      },
      {
        field: 'packageTitle',
        sortable: true,
        name: i18n.translate(
          'xpack.fleet.policyDetails.packagePoliciesTable.packageNameColumnTitle',
          {
            defaultMessage: 'Integration',
          }
        ),
        render(packageTitle: string, packagePolicy: InMemoryPackagePolicy) {
          return (
            <EuiLink
              href={
                packagePolicy.package &&
                getHref('integration_details_overview', {
                  pkgkey: pkgKeyFromPackageInfo(packagePolicy.package),
                })
              }
            >
              <EuiFlexGroup gutterSize="s" alignItems="center">
                {packagePolicy.package && (
                  <EuiFlexItem grow={false}>
                    <PackageIcon
                      packageName={packagePolicy.package.name}
                      version={packagePolicy.package.version}
                      size="m"
                      tryApi={true}
                    />
<<<<<<< HEAD
                  </EuiFlexItem>
                )}
                <EuiFlexItem grow={false}>{packageTitle}</EuiFlexItem>
                {packagePolicy.package && (
                  <EuiFlexItem grow={false}>
                    <EuiText color="subdued" size="xs" className="eui-textNoWrap">
                      <FormattedMessage
                        id="xpack.fleet.policyDetails.packagePoliciesTable.packageVersion"
                        defaultMessage="v{version}"
                        values={{ version: packagePolicy.package.version }}
                      />
                    </EuiText>
                  </EuiFlexItem>
                )}
              </EuiFlexGroup>
            </EuiLink>
=======
                  </EuiText>
                </EuiFlexItem>
              )}
              {packagePolicy.hasUpgrade && (
                <>
                  <EuiFlexItem grow={false}>
                    <EuiToolTip
                      content={i18n.translate(
                        'xpack.fleet.policyDetails.packagePoliciesTable.upgradeAvailable',
                        { defaultMessage: 'Upgrade Available' }
                      )}
                    >
                      <EuiIcon type="alert" color="warning" />
                    </EuiToolTip>
                  </EuiFlexItem>
                  <EuiFlexItem grow={false}>
                    <EuiButton
                      size="s"
                      minWidth="0"
                      href={`${getHref('upgrade_package_policy', {
                        policyId: agentPolicy.id,
                        packagePolicyId: packagePolicy.id,
                      })}?from=fleet-policy-list`}
                    >
                      <FormattedMessage
                        id="xpack.fleet.policyDetails.packagePoliciesTable.upgradeButton"
                        defaultMessage="Upgrade"
                      />
                    </EuiButton>
                  </EuiFlexItem>
                </>
              )}
            </EuiFlexGroup>
>>>>>>> c0baf834
          );
        },
      },
      {
        field: 'namespace',
        name: i18n.translate(
          'xpack.fleet.policyDetails.packagePoliciesTable.namespaceColumnTitle',
          {
            defaultMessage: 'Namespace',
          }
        ),
        render: (namespace: InMemoryPackagePolicy['namespace']) => {
          return namespace ? <EuiBadge color="hollow">{namespace}</EuiBadge> : '';
        },
      },
      {
        name: i18n.translate('xpack.fleet.policyDetails.packagePoliciesTable.actionsColumnTitle', {
          defaultMessage: 'Actions',
        }),
        actions: [
          {
            render: (packagePolicy: InMemoryPackagePolicy) => {
              return (
                <PackagePolicyActionsMenu
                  agentPolicy={agentPolicy}
                  packagePolicy={packagePolicy}
                  upgradePackagePolicyHref={`${getHref('upgrade_package_policy', {
                    policyId: agentPolicy.id,
                    packagePolicyId: packagePolicy.id,
                  })}`}
                />
              );
            },
          },
        ],
      },
    ],
<<<<<<< HEAD
    [agentPolicy, getHref, hasWriteCapabilities]
=======
    [agentPolicy, getHref]
>>>>>>> c0baf834
  );

  return (
    <EuiInMemoryTable<InMemoryPackagePolicy>
      itemId="id"
      items={packagePolicies}
      columns={columns}
      sorting={{
        sort: {
          field: 'name',
          direction: 'asc',
        },
      }}
      {...rest}
      search={{
        toolsRight: agentPolicy.is_managed
          ? []
          : [
              <EuiButton
                key="addPackagePolicyButton"
                isDisabled={!hasWriteCapabilities}
                iconType="refresh"
                onClick={() => {
                  application.navigateToApp(INTEGRATIONS_PLUGIN_ID, {
                    path: pagePathGetters.integrations_all()[1],
                    state: { forAgentPolicyId: agentPolicy.id },
                  });
                }}
              >
                <FormattedMessage
                  id="xpack.fleet.policyDetails.addPackagePolicyButtonText"
                  defaultMessage="Add integration"
                />
              </EuiButton>,
            ],
        box: {
          incremental: true,
          schema: true,
        },
        filters: [
          {
            type: 'field_value_selection',
            field: 'namespace',
            name: 'Namespace',
            options: namespaces,
            multiSelect: 'or',
            operator: 'exact',
          },
        ],
      }}
      isSelectable={false}
    />
  );
};<|MERGE_RESOLUTION|>--- conflicted
+++ resolved
@@ -13,35 +13,25 @@
   EuiInMemoryTable,
   EuiBadge,
   EuiButton,
-  EuiLink,
   EuiFlexGroup,
   EuiFlexItem,
   EuiText,
   EuiIcon,
   EuiToolTip,
+  EuiLink,
 } from '@elastic/eui';
 
 import { INTEGRATIONS_PLUGIN_ID } from '../../../../../../../../common';
 import { pagePathGetters } from '../../../../../../../constants';
 import type { AgentPolicy, InMemoryPackagePolicy, PackagePolicy } from '../../../../../types';
 import { PackageIcon, PackagePolicyActionsMenu } from '../../../../../components';
-<<<<<<< HEAD
-import { useCapabilities, useStartServices, useLink } from '../../../../../hooks';
-import { pkgKeyFromPackageInfo } from '../../../../../services';
-
-interface InMemoryPackagePolicy extends PackagePolicy {
-  packageName?: string;
-  packageTitle?: string;
-  packageVersion?: string;
-}
-=======
 import {
   useCapabilities,
   useLink,
   usePackageInstallations,
   useStartServices,
 } from '../../../../../hooks';
->>>>>>> c0baf834
+import { pkgKeyFromPackageInfo } from '../../../../../services';
 
 interface Props {
   packagePolicies: PackagePolicy[];
@@ -64,8 +54,6 @@
   agentPolicy,
   ...rest
 }) => {
-  const { getHref } = useLink();
-
   const { application } = useStartServices();
   const hasWriteCapabilities = useCapabilities().write;
   const { updatableIntegrations } = usePackageInstallations();
@@ -117,10 +105,8 @@
         name: i18n.translate('xpack.fleet.policyDetails.packagePoliciesTable.nameColumnTitle', {
           defaultMessage: 'Name',
         }),
-<<<<<<< HEAD
         render: (value: string, packagePolicy: InMemoryPackagePolicy) => (
           <EuiLink
-            className="eui-textTruncate"
             title={value}
             {...(hasWriteCapabilities
               ? {
@@ -131,38 +117,18 @@
                 }
               : { disabled: true })}
           >
-            {value}
-          </EuiLink>
-        ),
-      },
-      {
-        field: 'description',
-        name: i18n.translate(
-          'xpack.fleet.policyDetails.packagePoliciesTable.descriptionColumnTitle',
-          {
-            defaultMessage: 'Description',
-          }
-        ),
-        render: (value: string) => (
-          <span className="eui-textTruncate" title={value}>
-            {value}
-          </span>
-=======
-        render: (value: string, { description }) => (
-          <>
             <span className="eui-textTruncate" title={value}>
               {value}
             </span>
-            {description ? (
+            {packagePolicy.description ? (
               <span>
                 &nbsp;
-                <EuiToolTip content={description}>
+                <EuiToolTip content={packagePolicy.description}>
                   <EuiIcon type="help" />
                 </EuiToolTip>
               </span>
             ) : null}
-          </>
->>>>>>> c0baf834
+          </EuiLink>
         ),
       },
       {
@@ -176,44 +142,42 @@
         ),
         render(packageTitle: string, packagePolicy: InMemoryPackagePolicy) {
           return (
-            <EuiLink
-              href={
-                packagePolicy.package &&
-                getHref('integration_details_overview', {
-                  pkgkey: pkgKeyFromPackageInfo(packagePolicy.package),
-                })
-              }
-            >
-              <EuiFlexGroup gutterSize="s" alignItems="center">
-                {packagePolicy.package && (
-                  <EuiFlexItem grow={false}>
-                    <PackageIcon
-                      packageName={packagePolicy.package.name}
-                      version={packagePolicy.package.version}
-                      size="m"
-                      tryApi={true}
-                    />
-<<<<<<< HEAD
-                  </EuiFlexItem>
-                )}
-                <EuiFlexItem grow={false}>{packageTitle}</EuiFlexItem>
-                {packagePolicy.package && (
-                  <EuiFlexItem grow={false}>
-                    <EuiText color="subdued" size="xs" className="eui-textNoWrap">
-                      <FormattedMessage
-                        id="xpack.fleet.policyDetails.packagePoliciesTable.packageVersion"
-                        defaultMessage="v{version}"
-                        values={{ version: packagePolicy.package.version }}
-                      />
-                    </EuiText>
-                  </EuiFlexItem>
-                )}
-              </EuiFlexGroup>
-            </EuiLink>
-=======
-                  </EuiText>
-                </EuiFlexItem>
-              )}
+            <EuiFlexGroup gutterSize="s" alignItems="center">
+              <EuiFlexItem grow={false}>
+                <EuiLink
+                  href={
+                    packagePolicy.package &&
+                    getHref('integration_details_overview', {
+                      pkgkey: pkgKeyFromPackageInfo(packagePolicy.package),
+                    })
+                  }
+                >
+                  <EuiFlexGroup gutterSize="s" alignItems="center">
+                    {packagePolicy.package && (
+                      <EuiFlexItem grow={false}>
+                        <PackageIcon
+                          packageName={packagePolicy.package.name}
+                          version={packagePolicy.package.version}
+                          size="m"
+                          tryApi={true}
+                        />
+                      </EuiFlexItem>
+                    )}
+                    <EuiFlexItem grow={false}>{packageTitle}</EuiFlexItem>
+                    {packagePolicy.package && (
+                      <EuiFlexItem grow={false}>
+                        <EuiText color="subdued" size="xs" className="eui-textNoWrap">
+                          <FormattedMessage
+                            id="xpack.fleet.policyDetails.packagePoliciesTable.packageVersion"
+                            defaultMessage="v{version}"
+                            values={{ version: packagePolicy.package.version }}
+                          />
+                        </EuiText>
+                      </EuiFlexItem>
+                    )}
+                  </EuiFlexGroup>
+                </EuiLink>
+              </EuiFlexItem>
               {packagePolicy.hasUpgrade && (
                 <>
                   <EuiFlexItem grow={false}>
@@ -244,7 +208,6 @@
                 </>
               )}
             </EuiFlexGroup>
->>>>>>> c0baf834
           );
         },
       },
@@ -282,11 +245,7 @@
         ],
       },
     ],
-<<<<<<< HEAD
     [agentPolicy, getHref, hasWriteCapabilities]
-=======
-    [agentPolicy, getHref]
->>>>>>> c0baf834
   );
 
   return (
