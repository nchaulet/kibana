/*
 * Copyright Elasticsearch B.V. and/or licensed to Elasticsearch B.V. under one
 * or more contributor license agreements. Licensed under the Elastic License;
 * you may not use this file except in compliance with the Elastic License.
 */

import { i18n } from '@kbn/i18n';
import { Server } from 'hapi';
import { resolve } from 'path';
import { CoreSetup, PluginInitializerContext } from 'src/core/server/index.js';
import mappings from './mappings.json';
import { plugin } from './server/new-platform/index';

// TODO: get proper types
export function apm(kibana: any) {
  return new kibana.Plugin({
    require: ['kibana', 'elasticsearch', 'xpack_main', 'apm_oss'],
    id: 'apm',
    configPrefix: 'xpack.apm',
    publicDir: resolve(__dirname, 'public'),

    uiExports: {
      app: {
        title: 'APM',
        description: i18n.translate('xpack.apm.apmForESDescription', {
          defaultMessage: 'APM for the Elastic Stack'
        }),
        main: 'plugins/apm/index',
        icon: 'plugins/apm/icon.svg',
        euiIconType: 'apmApp',
        order: 8100
      },
      styleSheetPaths: resolve(__dirname, 'public/index.scss'),
      home: ['plugins/apm/register_feature'],

      // TODO: get proper types
      injectDefaultVars(server: Server) {
        const config = server.config();
        return {
          apmUiEnabled: config.get('xpack.apm.ui.enabled'),
          apmIndexPatternTitle: config.get('apm_oss.indexPattern') // TODO: rename to apm_oss.indexPatternTitle in 7.0 (breaking change)
        };
      },
      hacks: ['plugins/apm/hacks/toggle_app_link_in_nav'],
      savedObjectSchemas: {
        'apm-telemetry': {
          isNamespaceAgnostic: true
        }
      },
      mappings
    },

    // TODO: get proper types
    config(Joi: any) {
      return Joi.object({
        // display menu item
        ui: Joi.object({
          enabled: Joi.boolean().default(true),
          transactionGroupBucketSize: Joi.number().default(100)
        }).default(),

        // enable plugin
        enabled: Joi.boolean().default(true),

        // buckets
        minimumBucketSize: Joi.number().default(15),
        bucketTargetCount: Joi.number().default(27)
      }).default();
    },

    // TODO: get proper types
<<<<<<< HEAD
    init(server: any) {
      server.plugins.xpack_main.registerFeature({
        id: 'apm',
        name: i18n.translate('xpack.apm.featureRegistry.apmFeatureName', {
          defaultMessage: 'APM'
        }),
        icon: 'apmApp',
        navLinkId: 'apm',
        app: ['apm', 'kibana'],
        catalogue: ['apm'],
        privileges: {
          all: {
            api: ['apm'],
            catalogue: ['apm'],
            savedObject: {
              all: [],
              read: ['config']
            },
            ui: ['show']
          },
          read: {
            api: ['apm'],
            catalogue: ['apm'],
            savedObject: {
              all: [],
              read: ['config']
            },
            ui: ['show']
          }
        }
      });
      initTransactionGroupsApi(server);
      initTracesApi(server);
      initServicesApi(server);
      initErrorsApi(server);
      initMetricsApi(server);
      makeApmUsageCollector(server);
=======
    init(server: Server) {
      const initializerContext = {} as PluginInitializerContext;
      const core = {
        http: {
          server
        }
      } as CoreSetup;
      plugin(initializerContext).setup(core);
>>>>>>> b9f81edf
    }
  });
}<|MERGE_RESOLUTION|>--- conflicted
+++ resolved
@@ -69,8 +69,7 @@
     },
 
     // TODO: get proper types
-<<<<<<< HEAD
-    init(server: any) {
+    init(server: Server) {
       server.plugins.xpack_main.registerFeature({
         id: 'apm',
         name: i18n.translate('xpack.apm.featureRegistry.apmFeatureName', {
@@ -101,14 +100,7 @@
           }
         }
       });
-      initTransactionGroupsApi(server);
-      initTracesApi(server);
-      initServicesApi(server);
-      initErrorsApi(server);
-      initMetricsApi(server);
-      makeApmUsageCollector(server);
-=======
-    init(server: Server) {
+
       const initializerContext = {} as PluginInitializerContext;
       const core = {
         http: {
@@ -116,7 +108,6 @@
         }
       } as CoreSetup;
       plugin(initializerContext).setup(core);
->>>>>>> b9f81edf
     }
   });
 }