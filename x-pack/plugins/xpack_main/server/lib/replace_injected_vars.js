--- conflicted
+++ resolved
@@ -4,13 +4,8 @@
  * you may not use this file except in compliance with the Elastic License.
  */
 
-<<<<<<< HEAD
-import { getTelemetryOptIn } from "./get_telemetry_opt_in";
+import { getTelemetryOptIn } from './get_telemetry_opt_in';
 import { populateUICapabilities } from './populate_ui_capabilities';
-=======
-import { getTelemetryOptIn } from './get_telemetry_opt_in';
-import { buildUserProfile } from './user_profile_registry';
->>>>>>> 23830e22
 
 export async function replaceInjectedVars(originalInjectedVars, request, server) {
   const xpackInfo = server.plugins.xpack_main.info;
