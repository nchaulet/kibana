--- conflicted
+++ resolved
@@ -28,15 +28,9 @@
               on-submit="updateQueryAndDispatch"
               index-patterns="indexPatterns"
               show-date-picker="showDatePicker"
-<<<<<<< HEAD
-              from="time.from"
-              to="time.to"
-              is-paused="refreshConfig.isPaused"
-=======
               date-range-from="time.from"
               date-range-to="time.to"
               is-refresh-paused="refreshConfig.isPaused"
->>>>>>> 779c9e1f
               refresh-interval="refreshConfig.interval"
               on-refresh-change="onRefreshChange"
             ></query-bar>
