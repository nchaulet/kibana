/*
 * Copyright Elasticsearch B.V. and/or licensed to Elasticsearch B.V. under one
 * or more contributor license agreements. Licensed under the Elastic License;
 * you may not use this file except in compliance with the Elastic License.
 */

import { resolve } from 'path';
import * as kbnTestServer from '../../../../../src/test_utils/kbn_server';

function createXPackRoot(config: {} = {}) {
  return kbnTestServer.createRoot({
    plugins: {
      scanDirs: [],
      paths: [
        resolve(__dirname, '../../../../../x-pack/plugins/encrypted_saved_objects'),
        resolve(__dirname, '../../../../../x-pack/plugins/ingest_manager'),
        resolve(__dirname, '../../../../../x-pack/plugins/licensing'),
      ],
    },
    migrations: { skip: true },
    xpack: config,
  });
}

describe('ingestManager', () => {
  describe.skip('default. manager, EPM, and Fleet all disabled', () => {
    let root: ReturnType<typeof kbnTestServer.createRoot>;
    beforeAll(async () => {
      root = createXPackRoot();
      await root.setup();
      await root.start();
    }, 30000);

    afterAll(async () => await root.shutdown());

    it('does not have agent config api', async () => {
      await kbnTestServer.request.get(root, '/api/ingest_manager/agent_configs').expect(404);
    });

    it('does not have datasources api', async () => {
      await kbnTestServer.request.get(root, '/api/ingest_manager/datasources').expect(404);
    });

    it('does not have EPM api', async () => {
      await kbnTestServer.request.get(root, '/api/ingest_manager/epm/list').expect(404);
    });

    it('does not have Fleet api', async () => {
      await kbnTestServer.request.get(root, '/api/ingest_manager/fleet/setup').expect(404);
    });
  });

  describe.skip('manager only (no EPM, no Fleet)', () => {
    let root: ReturnType<typeof kbnTestServer.createRoot>;
    beforeAll(async () => {
      const ingestManagerConfig = {
        enabled: true,
      };
      root = createXPackRoot({
        ingestManager: ingestManagerConfig,
      });
      await root.setup();
      await root.start();
    }, 30000);

    afterAll(async () => await root.shutdown());

    it('has agent config api', async () => {
      await kbnTestServer.request.get(root, '/api/ingest_manager/agent_configs').expect(200);
    });

    it('has datasources api', async () => {
      await kbnTestServer.request.get(root, '/api/ingest_manager/datasources').expect(200);
    });

    it('does not have EPM api', async () => {
      await kbnTestServer.request.get(root, '/api/ingest_manager/epm/list').expect(404);
    });

    it('does not have Fleet api', async () => {
      await kbnTestServer.request.get(root, '/api/ingest_manager/fleet/setup').expect(404);
    });
  });

<<<<<<< HEAD
  describe('manager and EPM; no Fleet', () => {
=======
  // For now, only the manager routes (/agent_configs & /datasources) are added
  // EPM and ingest will be conditionally added when we enable these lines
  // https://github.com/jfsiii/kibana/blob/f73b54ebb7e0f6fc00efd8a6800a01eb2d9fb772/x-pack/plugins/ingest_manager/server/plugin.ts#L84
  // adding tests to confirm the Fleet & EPM routes are never added

  describe.skip('manager and EPM; no Fleet', () => {
>>>>>>> a6b166b6
    let root: ReturnType<typeof kbnTestServer.createRoot>;
    beforeAll(async () => {
      const ingestManagerConfig = {
        enabled: true,
        epm: { enabled: true },
      };
      root = createXPackRoot({
        ingestManager: ingestManagerConfig,
      });
      await root.setup();
      await root.start();
    }, 30000);

    afterAll(async () => await root.shutdown());

    it('has agent config api', async () => {
      await kbnTestServer.request.get(root, '/api/ingest_manager/agent_configs').expect(200);
    });

    it('has datasources api', async () => {
      await kbnTestServer.request.get(root, '/api/ingest_manager/datasources').expect(200);
    });

    it('does have EPM api', async () => {
      await kbnTestServer.request.get(root, '/api/ingest_manager/epm/list').expect(500);
    });

    it('does not have Fleet api', async () => {
      await kbnTestServer.request.get(root, '/api/ingest_manager/fleet/setup').expect(404);
    });
  });

  describe('manager and Fleet; no EPM)', () => {
    let root: ReturnType<typeof kbnTestServer.createRoot>;
    beforeAll(async () => {
      const ingestManagerConfig = {
        enabled: true,
        fleet: { enabled: true },
      };
      root = createXPackRoot({
        ingestManager: ingestManagerConfig,
      });
      await root.setup();
      await root.start();
    }, 30000);

    afterAll(async () => await root.shutdown());

    it('has agent config api', async () => {
      await kbnTestServer.request.get(root, '/api/ingest_manager/agent_configs').expect(200);
    });

    it('has datasources api', async () => {
      await kbnTestServer.request.get(root, '/api/ingest_manager/datasources').expect(200);
    });

    it('does not have EPM api', async () => {
      await kbnTestServer.request.get(root, '/api/ingest_manager/epm/list').expect(404);
    });

    it('does have Fleet api', async () => {
      await kbnTestServer.request.get(root, '/api/ingest_manager/fleet/setup').expect(200);
    });
  });

  describe('all flags enabled: manager, EPM, and Fleet)', () => {
    let root: ReturnType<typeof kbnTestServer.createRoot>;
    beforeAll(async () => {
      const ingestManagerConfig = {
        enabled: true,
        epm: { enabled: true },
        fleet: { enabled: true },
      };
      root = createXPackRoot({
        ingestManager: ingestManagerConfig,
      });
      await root.setup();
      await root.start();
    }, 30000);

    afterAll(async () => await root.shutdown());

    it('has agent config api', async () => {
      await kbnTestServer.request.get(root, '/api/ingest_manager/agent_configs').expect(200);
    });

    it('has datasources api', async () => {
      await kbnTestServer.request.get(root, '/api/ingest_manager/datasources').expect(200);
    });

    it('does have EPM api', async () => {
      await kbnTestServer.request.get(root, '/api/ingest_manager/epm/list').expect(500);
    });

    it('does have Fleet api', async () => {
      await kbnTestServer.request.get(root, '/api/ingest_manager/fleet/setup').expect(200);
    });
  });
});<|MERGE_RESOLUTION|>--- conflicted
+++ resolved
@@ -82,16 +82,12 @@
     });
   });
 
-<<<<<<< HEAD
-  describe('manager and EPM; no Fleet', () => {
-=======
   // For now, only the manager routes (/agent_configs & /datasources) are added
   // EPM and ingest will be conditionally added when we enable these lines
   // https://github.com/jfsiii/kibana/blob/f73b54ebb7e0f6fc00efd8a6800a01eb2d9fb772/x-pack/plugins/ingest_manager/server/plugin.ts#L84
   // adding tests to confirm the Fleet & EPM routes are never added
 
   describe.skip('manager and EPM; no Fleet', () => {
->>>>>>> a6b166b6
     let root: ReturnType<typeof kbnTestServer.createRoot>;
     beforeAll(async () => {
       const ingestManagerConfig = {
