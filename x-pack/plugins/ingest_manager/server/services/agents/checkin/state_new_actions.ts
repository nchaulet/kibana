--- conflicted
+++ resolved
@@ -159,10 +159,6 @@
           latestAgentPolicyAction = decryptedData;
           for (const p of promises) {
             if (!p.revision || p.revision < latestAgentPolicyAction.policy_revision) {
-<<<<<<< HEAD
-=======
-              await configRolloutRateLimiter.consumeTokenOrWait(options);
->>>>>>> 7a3fdb76
               if (!p.resolved) {
                 p.resolve(latestAgentPolicyAction);
               }
