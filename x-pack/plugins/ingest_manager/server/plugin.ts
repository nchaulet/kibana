--- conflicted
+++ resolved
@@ -31,7 +31,7 @@
   AGENT_EVENT_SAVED_OBJECT_TYPE,
   ENROLLMENT_API_KEYS_SAVED_OBJECT_TYPE,
 } from './constants';
-
+import { registerEncryptedSavedObjects } from './saved_objects';
 import {
   registerEPMRoutes,
   registerDatasourceRoutes,
@@ -42,25 +42,9 @@
   registerInstallScriptRoutes,
 } from './routes';
 
-<<<<<<< HEAD
-import { IngestManagerConfigType, AGENT_ACTION_SAVED_OBJECT_TYPE } from '../common';
-import {
-  appContextService,
-  ESIndexPatternService,
-  ESIndexPatternSavedObjectService,
-} from './services';
-
-/**
- * Describes public IngestManager plugin contract returned at the `setup` stage.
- */
-export interface IngestManagerSetupContract {
-  esIndexPatternService: ESIndexPatternService;
-}
-=======
 import { IngestManagerConfigType, IngestManagerStartupContract } from '../common';
 import { appContextService, ESIndexPatternSavedObjectService } from './services';
 import { getAgentStatusById } from './services/agents';
->>>>>>> 4fc1c5f5
 
 export interface IngestManagerSetupDeps {
   licensing: LicensingPluginSetup;
@@ -99,59 +83,7 @@
       this.security = deps.security;
     }
 
-    // Encrypted saved objects
-    deps.encryptedSavedObjects.registerType({
-      type: ENROLLMENT_API_KEYS_SAVED_OBJECT_TYPE,
-      attributesToEncrypt: new Set(['api_key']),
-      attributesToExcludeFromAAD: new Set([
-        'name',
-        'type',
-        'api_key_id',
-        'config_id',
-        'created_at',
-        'updated_at',
-        'expire_at',
-        'active',
-      ]),
-    });
-    deps.encryptedSavedObjects.registerType({
-      type: OUTPUT_SAVED_OBJECT_TYPE,
-      attributesToEncrypt: new Set(['fleet_enroll_username', 'fleet_enroll_password']),
-      attributesToExcludeFromAAD: new Set([
-        'name',
-        'type',
-        'is_default',
-        'hosts',
-        'ca_sha256',
-        'config',
-      ]),
-    });
-    deps.encryptedSavedObjects.registerType({
-      type: AGENT_SAVED_OBJECT_TYPE,
-      attributesToEncrypt: new Set(['default_api_key']),
-      attributesToExcludeFromAAD: new Set([
-        'shared_id',
-        'type',
-        'active',
-        'enrolled_at',
-        'access_api_key_id',
-        'version',
-        'user_provided_metadata',
-        'local_metadata',
-        'config_id',
-        'last_updated',
-        'last_checkin',
-        'config_revision',
-        'config_newest_revision',
-        'updated_at',
-        'current_error_events',
-      ]),
-    });
-    deps.encryptedSavedObjects.registerType({
-      type: AGENT_ACTION_SAVED_OBJECT_TYPE,
-      attributesToEncrypt: new Set(['data']),
-      attributesToExcludeFromAAD: new Set(['agent_id', 'type', 'sent_at', 'created_at']),
-    });
+    registerEncryptedSavedObjects(deps.encryptedSavedObjects);
 
     // Register feature
     // TODO: Flesh out privileges
