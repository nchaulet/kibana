--- conflicted
+++ resolved
@@ -4,11 +4,8 @@
  * you may not use this file except in compliance with the Elastic License.
  */
 
-<<<<<<< HEAD
-=======
 import { i18n } from '@kbn/i18n';
 import { Server } from 'hapi';
->>>>>>> 0cb9932a
 import { resolve } from 'path';
 import { PLUGIN } from './common/constants';
 import { initServerWithKibana, KibanaServer } from './server';
