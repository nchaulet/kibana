/*
 * Copyright Elasticsearch B.V. and/or licensed to Elasticsearch B.V. under one
 * or more contributor license agreements. Licensed under the Elastic License;
 * you may not use this file except in compliance with the Elastic License.
 */

import { Provider as ConstateProvider } from 'constate';
import { createHashHistory } from 'history';
import React from 'react';
import { ApolloProvider } from 'react-apollo';
import { Provider as ReduxStoreProvider } from 'react-redux';
import { BehaviorSubject } from 'rxjs';
import { pluck } from 'rxjs/operators';

// TODO use theme provided from parentApp when kibana supports it
import { EuiErrorBoundary } from '@elastic/eui';
import { UICapabilitiesProvider } from 'ui/capabilities/react';
import { I18nContext } from 'ui/i18n';
import { EuiThemeProvider } from '../../../../common/eui_styled_components';
import { InfraFrontendLibs } from '../lib/lib';
import { PageRouter } from '../routes';
import { createStore } from '../store';
import { ApolloClientContext } from '../utils/apollo_context';
import { useKibanaUiSetting } from '../utils/use_kibana_ui_setting';

export async function startApp(libs: InfraFrontendLibs) {
  const history = createHashHistory();

  const libs$ = new BehaviorSubject(libs);
  const store = createStore({
    apolloClient: libs$.pipe(pluck('apolloClient')),
    observableApi: libs$.pipe(pluck('observableApi')),
  });

<<<<<<< HEAD
  libs.framework.render(
    <I18nContext>
      <UICapabilitiesProvider>
=======
  const InfraPluginRoot: React.FunctionComponent = () => {
    const [darkMode] = useKibanaUiSetting('theme:darkMode');

    return (
      <I18nContext>
>>>>>>> 7a8301e4
        <EuiErrorBoundary>
          <ConstateProvider devtools>
            <ReduxStoreProvider store={store}>
              <ApolloProvider client={libs.apolloClient}>
                <ApolloClientContext.Provider value={libs.apolloClient}>
<<<<<<< HEAD
                  <EuiThemeProvider darkMode={libs.framework.darkMode}>
=======
                  <EuiThemeProvider darkMode={darkMode}>
>>>>>>> 7a8301e4
                    <PageRouter history={history} />
                  </EuiThemeProvider>
                </ApolloClientContext.Provider>
              </ApolloProvider>
            </ReduxStoreProvider>
          </ConstateProvider>
        </EuiErrorBoundary>
<<<<<<< HEAD
      </UICapabilitiesProvider>
    </I18nContext>
  );
=======
      </I18nContext>
    );
  };

  libs.framework.render(<InfraPluginRoot />);
>>>>>>> 7a8301e4
}<|MERGE_RESOLUTION|>--- conflicted
+++ resolved
@@ -32,43 +32,29 @@
     observableApi: libs$.pipe(pluck('observableApi')),
   });
 
-<<<<<<< HEAD
-  libs.framework.render(
-    <I18nContext>
-      <UICapabilitiesProvider>
-=======
   const InfraPluginRoot: React.FunctionComponent = () => {
     const [darkMode] = useKibanaUiSetting('theme:darkMode');
 
     return (
       <I18nContext>
->>>>>>> 7a8301e4
-        <EuiErrorBoundary>
-          <ConstateProvider devtools>
-            <ReduxStoreProvider store={store}>
-              <ApolloProvider client={libs.apolloClient}>
-                <ApolloClientContext.Provider value={libs.apolloClient}>
-<<<<<<< HEAD
-                  <EuiThemeProvider darkMode={libs.framework.darkMode}>
-=======
-                  <EuiThemeProvider darkMode={darkMode}>
->>>>>>> 7a8301e4
-                    <PageRouter history={history} />
-                  </EuiThemeProvider>
-                </ApolloClientContext.Provider>
-              </ApolloProvider>
-            </ReduxStoreProvider>
-          </ConstateProvider>
-        </EuiErrorBoundary>
-<<<<<<< HEAD
-      </UICapabilitiesProvider>
-    </I18nContext>
-  );
-=======
+        <UICapabilitiesProvider>
+          <EuiErrorBoundary>
+            <ConstateProvider devtools>
+              <ReduxStoreProvider store={store}>
+                <ApolloProvider client={libs.apolloClient}>
+                  <ApolloClientContext.Provider value={libs.apolloClient}>
+                    <EuiThemeProvider darkMode={darkMode}>
+                      <PageRouter history={history} />
+                    </EuiThemeProvider>
+                  </ApolloClientContext.Provider>
+                </ApolloProvider>
+              </ReduxStoreProvider>
+            </ConstateProvider>
+          </EuiErrorBoundary>
+        </UICapabilitiesProvider>
       </I18nContext>
     );
   };
 
   libs.framework.render(<InfraPluginRoot />);
->>>>>>> 7a8301e4
 }