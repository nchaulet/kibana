--- conflicted
+++ resolved
@@ -5,17 +5,11 @@
  */
 
 import { registerAutoFollowPatternRoutes } from './api/auto_follow_pattern';
-<<<<<<< HEAD
 import { registerFollowerIndexRoutes } from './api/follower_index';
+import { registerCcrRoutes } from './api/ccr';
 
 export function registerRoutes(server) {
   registerAutoFollowPatternRoutes(server);
   registerFollowerIndexRoutes(server);
-=======
-import { registerCcrRoutes } from './api/ccr';
-
-export function registerRoutes(server) {
-  registerAutoFollowPatternRoutes(server);
   registerCcrRoutes(server);
->>>>>>> 93e4f12d
 }