--- conflicted
+++ resolved
@@ -39,11 +39,8 @@
 import { upgradeAssistant } from './plugins/upgrade_assistant';
 import { uptime } from './plugins/uptime';
 import { ossTelemetry } from './plugins/oss_telemetry';
-<<<<<<< HEAD
 import { fileUpload } from './plugins/file_upload';
-=======
 import { telemetry } from './plugins/telemetry';
->>>>>>> b7dee440
 import { encryptedSavedObjects } from './plugins/encrypted_saved_objects';
 import { snapshotRestore } from './plugins/snapshot_restore';
 
