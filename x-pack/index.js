--- conflicted
+++ resolved
@@ -43,12 +43,9 @@
 import { alerting } from './legacy/plugins/alerting';
 import { epm } from './legacy/plugins/epm';
 import { lens } from './legacy/plugins/lens';
-<<<<<<< HEAD
 import { ingest } from './legacy/plugins/ingest';
 import { fleet } from './legacy/plugins/fleet';
-=======
 import { triggersActionsUI } from './legacy/plugins/triggers_actions_ui';
->>>>>>> 89e79aa4
 
 module.exports = function(kibana) {
   return [
@@ -90,12 +87,9 @@
     snapshotRestore(kibana),
     actions(kibana),
     alerting(kibana),
-<<<<<<< HEAD
     ingest(kibana),
     fleet(kibana),
     epm(kibana),
-=======
     triggersActionsUI(kibana),
->>>>>>> 89e79aa4
   ];
 };