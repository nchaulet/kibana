/*
 * Licensed to Elasticsearch B.V. under one or more contributor
 * license agreements. See the NOTICE file distributed with
 * this work for additional information regarding copyright
 * ownership. Elasticsearch B.V. licenses this file to you under
 * the Apache License, Version 2.0 (the "License"); you may
 * not use this file except in compliance with the License.
 * You may obtain a copy of the License at
 *
 *    http://www.apache.org/licenses/LICENSE-2.0
 *
 * Unless required by applicable law or agreed to in writing,
 * software distributed under the License is distributed on an
 * "AS IS" BASIS, WITHOUT WARRANTIES OR CONDITIONS OF ANY
 * KIND, either express or implied.  See the License for the
 * specific language governing permissions and limitations
 * under the License.
 */

import expect from 'expect.js';

export default function ({ getService, getPageObjects }) {
  const log = getService('log');
  const retry = getService('retry');
  const esArchiver = getService('esArchiver');
  const browser = getService('browser');
  const kibanaServer = getService('kibanaServer');
  const filterBar = getService('filterBar');
  const PageObjects = getPageObjects(['common', 'discover', 'header', 'visualize', 'timePicker']);
  const defaultSettings = {
    'dateFormat:tz': 'UTC',
    defaultIndex: 'logstash-*',
  };

  describe('discover app', function describeIndexTests() {
    const fromTime = '2015-09-19 06:31:44.000';
    const toTime = '2015-09-23 18:31:44.000';

    before(async function () {
      // delete .kibana index and update configDoc
      await kibanaServer.uiSettings.replace(defaultSettings);

      log.debug('load kibana index with default index pattern');
      await esArchiver.load('discover');

      // and load a set of makelogs data
      await esArchiver.loadIfNeeded('logstash_functional');
      log.debug('discover');
      await PageObjects.common.navigateToApp('discover');
      await PageObjects.timePicker.setAbsoluteRange(fromTime, toTime);
    });

    describe('query', function () {
      const queryName1 = 'Query # 1';

      it('should show correct time range string by timepicker', async function () {
        const time = await PageObjects.timePicker.getTimeConfig();
        expect(time.start).to.be('Sep 19, 2015 @ 06:31:44.000');
        expect(time.end).to.be('Sep 23, 2015 @ 18:31:44.000');
      });

      it('save query should show toast message and display query name', async function () {
        await PageObjects.discover.saveSearch(queryName1);
        const actualQueryNameString = await PageObjects.discover.getCurrentQueryName();
        expect(actualQueryNameString).to.be(queryName1);
      });

      it('load query should show query name', async function () {
        await PageObjects.discover.loadSavedSearch(queryName1);

        await retry.try(async function () {
          expect(await PageObjects.discover.getCurrentQueryName()).to.be(
            queryName1
          );
        });
      });

      it('should show the correct hit count', async function () {
        const expectedHitCount = '14,004';
        await retry.try(async function () {
          expect(await PageObjects.discover.getHitCount()).to.be(
            expectedHitCount
          );
        });
      });

      it('should show the correct bar chart', async function () {
        const expectedBarChartData = [
          35,
          189,
          694,
          1347,
          1285,
          704,
          176,
          29,
          39,
          189,
          640,
          1276,
          1327,
          663,
          166,
          25,
          30,
          164,
          663,
          1320,
          1270,
          681,
          188,
          27,
        ];
        await verifyChartData(expectedBarChartData);
      });

      it('should show correct time range string in chart', async function () {
        const actualTimeString = await PageObjects.discover.getChartTimespan();
        const expectedTimeString = `Sep 19, 2015 @ 06:31:44.000 - Sep 23, 2015 @ 18:31:44.000`;
        expect(actualTimeString).to.be(expectedTimeString);
      });

      it('should show bars in the correct time zone', async function () {
        const maxTicks = [
          '2015-09-20 00:00',
          '2015-09-20 12:00',
          '2015-09-21 00:00',
          '2015-09-21 12:00',
          '2015-09-22 00:00',
          '2015-09-22 12:00',
          '2015-09-23 00:00',
          '2015-09-23 12:00'
        ];

        for (const tick of await PageObjects.discover.getBarChartXTicks()) {
          if (!maxTicks.includes(tick)) {
            throw new Error(`unexpected x-axis tick "${tick}"`);
          }
        }
      });

      it('should modify the time range when a bar is clicked', async function () {
        await PageObjects.timePicker.setAbsoluteRange(fromTime, toTime);
        await PageObjects.visualize.waitForVisualization();
        await PageObjects.discover.clickHistogramBar(0);
        await PageObjects.visualize.waitForVisualization();
        const time = await PageObjects.timePicker.getTimeConfig();
        expect(time.start).to.be('Sep 20, 2015 @ 00:00:00.000');
        expect(time.end).to.be('Sep 20, 2015 @ 03:00:00.000');
      });

      it('should modify the time range when the histogram is brushed', async function () {
        await PageObjects.timePicker.setAbsoluteRange(fromTime, toTime);
        await PageObjects.visualize.waitForVisualization();
        await PageObjects.discover.brushHistogram(0, 1);
        await PageObjects.visualize.waitForVisualization();

        const newDurationHours = await PageObjects.timePicker.getTimeDurationInHours();
        if (newDurationHours < 1 || newDurationHours >= 5) {
          throw new Error(`expected new duration of ${newDurationHours} hours to be between 1 and 5 hours`);
        }
      });

      it('should show correct initial chart interval of Auto', async function () {
        await PageObjects.timePicker.setAbsoluteRange(fromTime, toTime);
        const actualInterval = await PageObjects.discover.getChartInterval();

        const expectedInterval = 'Auto';
        expect(actualInterval).to.be(expectedInterval);
      });

      it('should show correct data for chart interval Hourly', async function () {
        await PageObjects.discover.setChartInterval('Hourly');

        const expectedBarChartData = [
          4,
          7,
          16,
          23,
          38,
          87,
          132,
          159,
          248,
          320,
          349,
          376,
          380,
          324,
          293,
          233,
          188,
          125,
          69,
          40,
          28,
          17,
          2,
          3,
          8,
          10,
          12,
          28,
          36,
          84,
          111,
          157,
          229,
          292,
          324,
          373,
          378,
          345,
          306,
          223,
          167,
          124,
          72,
          35,
          22,
          11,
          7,
          1,
          6,
          5,
          12,
          25,
          27,
          76,
          111,
          175,
          228,
          294,
          358,
          372,
          366,
          344,
          276,
          213,
          201,
          113,
          72,
          39,
          36,
          12,
          7,
          3,
        ];
        await verifyChartData(expectedBarChartData);
      });

      it('should show correct data for chart interval Daily', async function () {
        const chartInterval = 'Daily';
        const expectedBarChartData = [4757, 4614, 4633];
        await PageObjects.discover.setChartInterval(chartInterval);
        await retry.try(async () => {
          await verifyChartData(expectedBarChartData);
        });
      });

      it('should show correct data for chart interval Weekly', async function () {
        const chartInterval = 'Weekly';
        const expectedBarChartData = [4757, 9247];

        await PageObjects.discover.setChartInterval(chartInterval);
        await retry.try(async () => {
          await verifyChartData(expectedBarChartData);
        });
      });

      it('browser back button should show previous interval Daily', async function () {
        const expectedChartInterval = 'Daily';
        const expectedBarChartData = [4757, 4614, 4633];

        await browser.goBack();
        await retry.try(async function tryingForTime() {
          const actualInterval = await PageObjects.discover.getChartInterval();
          expect(actualInterval).to.be(expectedChartInterval);
        });
        await verifyChartData(expectedBarChartData);
      });

      it('should show correct data for chart interval Monthly', async function () {
        const chartInterval = 'Monthly';
        const expectedBarChartData = [13129];

        await PageObjects.discover.setChartInterval(chartInterval);
        await verifyChartData(expectedBarChartData);
      });

      it('should show correct data for chart interval Yearly', async function () {
        const chartInterval = 'Yearly';
        const expectedBarChartData = [13129];

        await PageObjects.discover.setChartInterval(chartInterval);
        await verifyChartData(expectedBarChartData);
      });

      it('should show correct data for chart interval Auto', async function () {
        const chartInterval = 'Auto';
        const expectedBarChartData = [
          35,
          189,
          694,
          1347,
          1285,
          704,
          176,
          29,
          39,
          189,
          640,
          1276,
          1327,
          663,
          166,
          25,
          30,
          164,
          663,
          1320,
          1270,
          681,
          188,
          27,
        ];

        await PageObjects.discover.setChartInterval(chartInterval);
        await verifyChartData(expectedBarChartData);
      });

      it('should show Auto chart interval', async function () {
        const expectedChartInterval = 'Auto';

        const actualInterval = await PageObjects.discover.getChartInterval();
        expect(actualInterval).to.be(expectedChartInterval);
      });

      it('should not show "no results"', async () => {
        const isVisible = await PageObjects.discover.hasNoResults();
        expect(isVisible).to.be(false);
      });

      async function verifyChartData(expectedBarChartData) {
        await retry.try(async function tryingForTime() {
          const paths = await PageObjects.discover.getBarChartData();
          // the largest bars are over 100 pixels high so this is less than 1% tolerance
          const barHeightTolerance = 1;
          let stringResults = '';
          let hasFailure = false;
          for (let y = 0; y < expectedBarChartData.length; y++) {
            stringResults +=
              y +
              ': expected = ' +
              expectedBarChartData[y] +
              ', actual = ' +
              paths[y] +
              ', Pass = ' +
              (Math.abs(expectedBarChartData[y] - paths[y]) <
                barHeightTolerance) +
              '\n';
            if (
              Math.abs(expectedBarChartData[y] - paths[y]) > barHeightTolerance
            ) {
              hasFailure = true;
            }
          }
          if (hasFailure) {
            log.debug(stringResults);
            log.debug(paths);
          }
          for (let x = 0; x < expectedBarChartData.length; x++) {
            expect(
              Math.abs(expectedBarChartData[x] - paths[x]) < barHeightTolerance
            ).to.be.ok();
          }
        });
      }
    });

    describe('query #2, which has an empty time range', function () {
      const fromTime = '1999-06-11 09:22:11.000';
      const toTime = '1999-06-12 11:21:04.000';

      before(() => {
        log.debug('setAbsoluteRangeForAnotherQuery');
        return PageObjects.timePicker.setAbsoluteRange(fromTime, toTime);
      });

      it('should show "no results"', async () => {
        const isVisible = await PageObjects.discover.hasNoResults();
        expect(isVisible).to.be(true);
      });

      it('should suggest a new time range is picked', async () => {
        const isVisible = await PageObjects.discover.hasNoResultsTimepicker();
        expect(isVisible).to.be(true);
      });
    });

    describe('filter editor', function () {
      it('should add a phrases filter', async function () {
        await filterBar.addFilter('extension.raw', 'is one of', 'jpg');
        expect(await filterBar.hasFilter('extension.raw', 'jpg')).to.be(true);
      });

      it('should show the phrases if you re-open a phrases filter', async function () {
        await filterBar.clickEditFilter('extension.raw', 'jpg');
        const phrases = await filterBar.getFilterEditorSelectedPhrases();
        expect(phrases.length).to.be(1);
        expect(phrases[0]).to.be('jpg');
      });
    });

    describe('data-shared-item', function () {
      it('should have correct data-shared-item title and description', async () => {
        const expected = {
          title: 'A Saved Search',
          description: 'A Saved Search Description',
        };

        await retry.try(async () => {
          await PageObjects.discover.loadSavedSearch(expected.title);
          const {
            title,
            description,
          } = await PageObjects.common.getSharedItemTitleAndDescription();
          expect(title).to.eql(expected.title);
          expect(description).to.eql(expected.description);
        });
      });
    });

    describe('time zone switch', () => {
      it('should show bars in the correct time zone after switching', async function () {
        await kibanaServer.uiSettings.replace({ 'dateFormat:tz': 'America/Phoenix' });
        await browser.refresh();
<<<<<<< HEAD
        await PageObjects.timePicker.setAbsoluteRange(fromTime, toTime);
        const ticks = await PageObjects.discover.getBarChartXTicks();
        expect(ticks).to.eql([
=======
        await PageObjects.header.setAbsoluteRange(fromTime, toTime);

        const maxTicks = [
>>>>>>> c0f50a17
          '2015-09-19 17:00',
          '2015-09-20 05:00',
          '2015-09-20 17:00',
          '2015-09-21 05:00',
          '2015-09-21 17:00',
          '2015-09-22 05:00',
          '2015-09-22 17:00',
          '2015-09-23 05:00'
        ];

        for (const tick of await PageObjects.discover.getBarChartXTicks()) {
          if (!maxTicks.includes(tick)) {
            throw new Error(`unexpected x-axis tick "${tick}"`);
          }
        }
      });
    });
  });
}<|MERGE_RESOLUTION|>--- conflicted
+++ resolved
@@ -435,15 +435,9 @@
       it('should show bars in the correct time zone after switching', async function () {
         await kibanaServer.uiSettings.replace({ 'dateFormat:tz': 'America/Phoenix' });
         await browser.refresh();
-<<<<<<< HEAD
         await PageObjects.timePicker.setAbsoluteRange(fromTime, toTime);
-        const ticks = await PageObjects.discover.getBarChartXTicks();
-        expect(ticks).to.eql([
-=======
-        await PageObjects.header.setAbsoluteRange(fromTime, toTime);
 
         const maxTicks = [
->>>>>>> c0f50a17
           '2015-09-19 17:00',
           '2015-09-20 05:00',
           '2015-09-20 17:00',
